/**
 * The grid class implements a Binary Search Tree for performance and API reasons
 * Grid represents an ASCII-format maze in 2D, or Wavefront object file in 3D
*/

#ifndef GRID_H
#define GRID_H

#include <vector>
#include <memory>
#include <sstream>
#include <string>
#include <functional>
#include <algorithm>

#include "cell.h"
#include "maze_types_enum.h"
#include "grid_interface.h"

namespace mazes {

class grid : public grid_interface {
public:
    grid(unsigned int rows, unsigned int columns, unsigned int height = 0);

    unsigned int get_rows() const noexcept;
    unsigned int get_columns() const noexcept;
    unsigned int get_height() const noexcept;
    unsigned int max_index(std::shared_ptr<cell> const& parent, unsigned int max = 0) const noexcept;
    unsigned int min_index(std::shared_ptr<cell> const& parent, unsigned int min = 0) const noexcept;
    std::shared_ptr<cell> get_root() const noexcept;
    void populate_vec(std::vector<std::shared_ptr<cell>>& _cells) noexcept;
    void append(std::unique_ptr<grid> const& other_grid) noexcept;
    void insert(std::shared_ptr<cell> const& parent, unsigned int row, unsigned int col, unsigned int index);
    std::shared_ptr<cell> search(std::shared_ptr<cell> const& start, unsigned int index) const noexcept;
<<<<<<< HEAD
=======
    void del(std::shared_ptr<cell> parent, unsigned int index) noexcept;
>>>>>>> 863e7ef6
    // sort ascending per index-value
    void sort(std::shared_ptr<cell> const& parent, std::vector<std::shared_ptr<cell>>& cells_to_sort) noexcept;
    void sort_by_row_then_col(std::vector<std::shared_ptr<cell>>& cells_to_sort) noexcept;

    // Get bytewise representation of the grid
    std::vector<std::uint8_t> to_png(const unsigned int cell_size = 25) const noexcept;
private:
    bool create_binary_search_tree(const std::vector<unsigned int>& shuffled_indices);
    void configure_cells(std::vector<std::shared_ptr<cell>>& cells) noexcept;
    
    // Grid tostring method
    friend std::ostream& operator<<(std::ostream& os, grid& g) {
        // First sort cells by row then column
        std::vector<std::shared_ptr<cell>> cells;
        cells.reserve(g.get_rows() * g.get_columns());
        // populate the cells with the BST
        g.sort(g.get_root(), ref(cells));
        g.sort_by_row_then_col(ref(cells));

        // ---+
        static constexpr auto barrier = { MAZE_BARRIER2, MAZE_BARRIER2, MAZE_BARRIER2, MAZE_CORNER };
        static const std::string wall_plus_corner{ barrier };
        std::stringstream output;
        output << MAZE_CORNER;
        for (auto i{ 0u }; i < g.get_columns(); i++) {
            output << wall_plus_corner;
        }
        output << "\n";

        auto rowCounter {0u}, columnCounter {0u};
        while (rowCounter < g.get_rows()) {
            std::stringstream top_builder, bottom_builder;
            top_builder << MAZE_BARRIER1;
            bottom_builder << MAZE_CORNER;
            while (columnCounter < g.get_columns()) {
                auto next_index {rowCounter * g.get_columns() + columnCounter};
                if (next_index < cells.size()) {
                    auto&& temp = cells.at(next_index);
                    // bottom left cell needs boundaries
                    if (temp == nullptr)
                        temp = { std::make_shared<cell>(-1, -1, next_index) };
                    // 3 spaces in body
                    std::string body = "   ";
                    static const std::string vertical_barrier_str{ MAZE_BARRIER1 };
                    std::string east_boundary = temp->is_linked(temp->get_east()) ? " " : vertical_barrier_str;
                    top_builder << body << east_boundary;
                    std::string south_boundary = temp->is_linked(temp->get_south()) ? "   " : wall_plus_corner.substr(0, wall_plus_corner.size() - 1);
                    bottom_builder << south_boundary << "+";
                    columnCounter++;
                }
            }
            columnCounter = 0;
            rowCounter++;
            output << top_builder.str() << "\n" << bottom_builder.str() << "\n";
        } // while
        os << output.str() << std::endl;

        return os;
    } // << operator
    std::function<int(std::shared_ptr<cell> const&, std::shared_ptr<cell> const&)> m_sort_by_row_column;
    // Calculate the flat index from row and column
    std::function<unsigned int(unsigned int, unsigned int)> m_calc_index;
    std::shared_ptr<cell> m_binary_search_tree_root;
    const unsigned int m_rows, m_columns, m_height;

    virtual std::uint16_t contents_of(const std::shared_ptr<cell>& c) const noexcept override;
    virtual std::uint32_t background_color_for(const std::shared_ptr<cell>& c) const noexcept override;
}; // class

} // namespace mazes

#endif // GRID_H<|MERGE_RESOLUTION|>--- conflicted
+++ resolved
@@ -33,10 +33,7 @@
     void append(std::unique_ptr<grid> const& other_grid) noexcept;
     void insert(std::shared_ptr<cell> const& parent, unsigned int row, unsigned int col, unsigned int index);
     std::shared_ptr<cell> search(std::shared_ptr<cell> const& start, unsigned int index) const noexcept;
-<<<<<<< HEAD
-=======
     void del(std::shared_ptr<cell> parent, unsigned int index) noexcept;
->>>>>>> 863e7ef6
     // sort ascending per index-value
     void sort(std::shared_ptr<cell> const& parent, std::vector<std::shared_ptr<cell>>& cells_to_sort) noexcept;
     void sort_by_row_then_col(std::vector<std::shared_ptr<cell>>& cells_to_sort) noexcept;
