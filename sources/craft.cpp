/*
 * Craft engine builds voxels as chunks and renders on-screen using OpenGL
 * Generated mazes are stored in-memory and in an offline database
 * Vertex and indice data is stored in buffers and rendered using OpenGL
 * Supports RESTful APIs for web applications by passing maze data in JSON format
 * Interfaces with Emscripten to provide web API support
 *
 *
 * Originally written in C99, ported to C++17
*/

#include "craft.h"

#include <dearimgui/imgui.h>
#include <dearimgui/backends/imgui_impl_sdl3.h>
#include <dearimgui/backends/imgui_impl_opengl3.h>
#include "nunito_sans.h"

#if defined(__EMSCRIPTEN__)
#include <GLES3/gl3.h>
#include <emscripten_local/emscripten_mainloop_stub.h>
#else
#include <glad/glad.h>
#endif

#include <SDL3/SDL.h>

#define SDL_FUNCTION_POINTER_IS_VOID_POINTER

#include <cstdio>
#include <cstdint>
#include <cstring>
#include <ctime>
#include <string>
#include <algorithm>
#include <iostream>
#include <thread>
#include <future>
#include <mutex>
#include <chrono>
#include <random>
#include <utility>
#include <tuple>

#include <noise/noise.h>

#include "craft_utils.h"
#include "world.h"
#include "cube.h"
#include "db.h"
#include "item.h"
#include "matrix.h"

#include "args_builder.h"
#include "maze_types_enum.h"
#include "maze_factory.h"
#include "maze_builder.h"
#include "grid.h"
#include "cell.h"
#include "writer.h"

// Movement configurations
#define KEY_FORWARD SDL_SCANCODE_W
#define KEY_BACKWARD SDL_SCANCODE_S
#define KEY_LEFT SDL_SCANCODE_A
#define KEY_RIGHT SDL_SCANCODE_D
#define KEY_JUMP SDL_SCANCODE_SPACE
#define KEY_FLY SDL_SCANCODE_TAB
#define KEY_OBSERVE SDL_SCANCODE_O
#define KEY_OBSERVE_INSET SDL_SCANCODE_P
#define KEY_ITEM_NEXT SDL_SCANCODE_E
#define KEY_ITEM_PREV SDL_SCANCODE_R
#define KEY_ZOOM SDL_SCANCODE_LSHIFT
#define KEY_ORTHO SDL_SCANCODE_F
#define KEY_CHAT SDL_SCANCODE_T
#define KEY_COMMAND SDL_SCANCODE_SLASH
#define KEY_SIGN SDL_SCANCODE_GRAVE

// Typing config
#define CRAFT_KEY_SIGN '`'

// World configs
#define INIT_WINDOW_WIDTH 1200
#define INIT_WINDOW_HEIGHT 800
#define SCROLL_THRESHOLD 0.1
#define DB_PATH "craft.db"
#define MAX_DB_PATH_LEN 64
#define USE_CACHE true
#define DAY_LENGTH 600
#define INVERT_MOUSE 0
#define MAX_TEXT_LENGTH 256

// Advanced options
#define CREATE_CHUNK_RADIUS 10
#define RENDER_CHUNK_RADIUS 20
#define RENDER_SIGN_RADIUS 4
#define DELETE_CHUNK_RADIUS 14
#define COMMIT_INTERVAL 7
#define MAX_CHUNKS 8192
#define MAX_PLAYERS 1
#define NUM_WORKERS 4

#define WORKER_IDLE 0
#define WORKER_BUSY 1
#define WORKER_DONE 2

using namespace mazes;
using namespace std;

struct craft::craft_impl {
    // Builder pattern for the Gui
    class Gui {
    public:
        bool fullscreen;
        bool vsync;
        bool color_mode_dark;
        bool capture_mouse;
        int chunk_size;
        bool show_items;
        bool show_wireframes;
        bool show_crosshairs;
        bool apply_bloom_effect;
        char outfile[64];
        int seed;
        int maze_width;
        int maze_height;
        int maze_length;
        std::string maze_algo;
        std::string maze_json;
        int view;

        Gui() : fullscreen(false), vsync(true), color_mode_dark(false),
            capture_mouse(false), chunk_size(8),
            show_items(true), show_wireframes(true), show_crosshairs(true),
<<<<<<< HEAD
			apply_bloom_effect(true),
=======
            apply_bloom_effect(true),
>>>>>>> d3f121f4
            outfile(".obj"), seed(101), maze_width(25), maze_height(5), maze_length(28),
            maze_algo("binary_tree"), maze_json(""), view(20) {

        }

        void reset() {
            for (auto i = 0; i < IM_ARRAYSIZE(outfile); ++i) {
                outfile[i] = '\0';
            }
            outfile[0] = '.';
            outfile[1] = 'o';
            outfile[2] = 'b';
            outfile[3] = 'j';
            maze_width = 25;
            maze_height = 5;
            maze_length = 28;
            view = 20;
            maze_algo = "binary_tree";
            seed = 101;
            chunk_size = 8;
        }
    }; // class

    class GuiBuilder {
        Gui gui;
    public:
        GuiBuilder& fullscreen(bool fullscreen) {
            gui.fullscreen = fullscreen;
            return *this;
        }

        GuiBuilder& vsync(bool vsync) {
            gui.vsync = vsync;
            return *this;
        }

        GuiBuilder& color_mode_dark(bool value) {
            gui.color_mode_dark = value;
            return *this;
        }

        GuiBuilder& capture_mouse(bool value) {
            gui.capture_mouse = value;
            return *this;
        }

        GuiBuilder& chunk_size(int size) {
            gui.chunk_size = size;
            return *this;
        }

        GuiBuilder& show_items(bool value) {
            gui.show_items = value;
            return *this;
        }

        GuiBuilder& show_wireframes(bool value) {
            gui.show_wireframes = value;
            return *this;
        }

        GuiBuilder& show_crosshairs(bool value) {
            gui.show_crosshairs = value;
            return *this;
        }

        GuiBuilder& apply_bloom_effect(bool value) {
            gui.apply_bloom_effect = value;
            return *this;
        }

<<<<<<< HEAD
		GuiBuilder& view(int value) {
			gui.view = value;
			return *this;
		}
        
=======
        GuiBuilder& view(int value) {
            gui.view = value;
            return *this;
        }

>>>>>>> d3f121f4
        Gui build() const {
            return gui;
        }
    }; // class

    class BloomTools {
    public:
        GLuint fbo_hdr, fbo_pingpong[2];
        GLuint rbo_bloom_depth;
        // Hold 2 floating point color buffers (1 for normal rendering, 
        //  the other one for brightness treshold values)
        GLuint color_buffers[2], color_buffers_pingpong[2];

        // State variables
        bool first_iteration, horizontal_blur;
        static constexpr unsigned int NUM_FBO_ITERATIONS = 10;

        BloomTools() : fbo_hdr(0), fbo_pingpong{ 0, 0 }, rbo_bloom_depth(0),
            color_buffers{ 0, 0 }, color_buffers_pingpong{ 0, 0 },
            first_iteration(true), horizontal_blur(true) {
<<<<<<< HEAD
		}

		void reset() {
            fbo_hdr = 0;
            rbo_bloom_depth = 0;
			fbo_pingpong[0] = 0;
			fbo_pingpong[1] = 0;
			color_buffers[0] = 0;
			color_buffers[1] = 0;
			color_buffers_pingpong[0] = 0;
			color_buffers_pingpong[1] = 0;
		}
=======
        }

        void reset() {
            fbo_hdr = 0;
            rbo_bloom_depth = 0;
            fbo_pingpong[0] = 0;
            fbo_pingpong[1] = 0;
            color_buffers[0] = 0;
            color_buffers[1] = 0;
            color_buffers_pingpong[0] = 0;
            color_buffers_pingpong[1] = 0;
        }
>>>>>>> d3f121f4

        void gen_framebuffers(int w, int h) {
            glGenFramebuffers(1, &fbo_hdr);
            glBindFramebuffer(GL_FRAMEBUFFER, fbo_hdr);

            glGenTextures(2, color_buffers);
            for (auto i = 0; i < 2; ++i) {
<<<<<<< HEAD
                glActiveTexture(GL_TEXTURE4 + i);
                glBindTexture(GL_TEXTURE_2D, color_buffers[i]);
                glTexImage2D(GL_TEXTURE_2D, 0, GL_RGBA16F, w, h, 0, GL_RGBA, GL_FLOAT, nullptr);
                glTexParameteri(GL_TEXTURE_2D, GL_TEXTURE_MIN_FILTER, GL_LINEAR);
                glTexParameteri(GL_TEXTURE_2D, GL_TEXTURE_MAG_FILTER, GL_LINEAR);
=======
                glBindTexture(GL_TEXTURE_2D, color_buffers[i]);
                glTexImage2D(GL_TEXTURE_2D, 0, GL_RGBA16F, w, h, 0, GL_RGBA, GL_FLOAT, nullptr);
                glTexParameteri(GL_TEXTURE_2D, GL_TEXTURE_MIN_FILTER, GL_NEAREST);
                glTexParameteri(GL_TEXTURE_2D, GL_TEXTURE_MAG_FILTER, GL_NEAREST);
>>>>>>> d3f121f4
                glTexParameteri(GL_TEXTURE_2D, GL_TEXTURE_WRAP_S, GL_CLAMP_TO_EDGE);
                glTexParameteri(GL_TEXTURE_2D, GL_TEXTURE_WRAP_T, GL_CLAMP_TO_EDGE);
                glFramebufferTexture2D(GL_FRAMEBUFFER, GL_COLOR_ATTACHMENT0 + i, GL_TEXTURE_2D, color_buffers[i], 0);
            }

            glGenRenderbuffers(1, &rbo_bloom_depth);
            glBindRenderbuffer(GL_RENDERBUFFER, rbo_bloom_depth);
            glRenderbufferStorage(GL_RENDERBUFFER, GL_DEPTH_COMPONENT, w, h);
            glFramebufferRenderbuffer(GL_FRAMEBUFFER, GL_DEPTH_ATTACHMENT, GL_RENDERBUFFER, rbo_bloom_depth);
            // Split color attachments to use for rendering (for this specific framebuffer)
            GLuint attachments[2] = { GL_COLOR_ATTACHMENT0, GL_COLOR_ATTACHMENT1 };
            glDrawBuffers(2, attachments);
            glBindFramebuffer(GL_FRAMEBUFFER, 0);

            // Setup the ping-pong framebuffers for blurring
            glGenFramebuffers(2, fbo_pingpong);
            glGenTextures(2, color_buffers_pingpong);
            for (auto i = 0; i < 2; i++) {
<<<<<<< HEAD
                glActiveTexture(GL_TEXTURE6 + i);
                glBindTexture(GL_TEXTURE_2D, color_buffers_pingpong[i]);
                glTexImage2D(GL_TEXTURE_2D, 0, GL_RGBA16F, w, h, 0, GL_RGBA, GL_FLOAT, nullptr);
                glTexParameteri(GL_TEXTURE_2D, GL_TEXTURE_MIN_FILTER, GL_LINEAR);
                glTexParameteri(GL_TEXTURE_2D, GL_TEXTURE_MAG_FILTER, GL_LINEAR);
                glTexParameteri(GL_TEXTURE_2D, GL_TEXTURE_WRAP_S, GL_CLAMP_TO_EDGE);
                glTexParameteri(GL_TEXTURE_2D, GL_TEXTURE_WRAP_T, GL_CLAMP_TO_EDGE);
                glBindFramebuffer(GL_FRAMEBUFFER, fbo_pingpong[i]);
                glFramebufferTexture2D(GL_FRAMEBUFFER, GL_COLOR_ATTACHMENT0, GL_TEXTURE_2D, color_buffers_pingpong[i], 0);
            }

=======
				glBindFramebuffer(GL_FRAMEBUFFER, fbo_pingpong[i]);
                glBindTexture(GL_TEXTURE_2D, color_buffers_pingpong[i]);
                glTexImage2D(GL_TEXTURE_2D, 0, GL_RGBA16F, w, h, 0, GL_RGBA, GL_FLOAT, nullptr);
                glTexParameteri(GL_TEXTURE_2D, GL_TEXTURE_MIN_FILTER, GL_NEAREST);
                glTexParameteri(GL_TEXTURE_2D, GL_TEXTURE_MAG_FILTER, GL_NEAREST);
                glTexParameteri(GL_TEXTURE_2D, GL_TEXTURE_WRAP_S, GL_CLAMP_TO_EDGE);
                glTexParameteri(GL_TEXTURE_2D, GL_TEXTURE_WRAP_T, GL_CLAMP_TO_EDGE);
                glFramebufferTexture2D(GL_FRAMEBUFFER, GL_COLOR_ATTACHMENT0, GL_TEXTURE_2D, color_buffers_pingpong[i], 0);
            }

			check_framebuffer();

>>>>>>> d3f121f4
#if defined(MAZE_DEBUG)
            SDL_Log("Creating FBO with width: %d and height: %d\n", w, h);
#endif

            glBindFramebuffer(GL_FRAMEBUFFER, 0);
        } // gen

        void check_framebuffer() {
            // Check for FBO initialization errors
            GLenum status = glCheckFramebufferStatus(GL_FRAMEBUFFER);
            if (status != GL_FRAMEBUFFER_COMPLETE) {
                switch (status) {
                case GL_FRAMEBUFFER_UNDEFINED:
                    SDL_LogError(SDL_LOG_CATEGORY_ERROR, "GL_FRAMEBUFFER_UNDEFINED\n");
                    break;
                case GL_FRAMEBUFFER_INCOMPLETE_ATTACHMENT:
                    SDL_LogError(SDL_LOG_CATEGORY_ERROR, "GL_FRAMEBUFFER_INCOMPLETE_ATTACHMENT\n");
                    break;
                case GL_FRAMEBUFFER_INCOMPLETE_MISSING_ATTACHMENT:
                    SDL_LogError(SDL_LOG_CATEGORY_ERROR, "GL_FRAMEBUFFER_INCOMPLETE_MISSING_ATTACHMENT\n");
                    break;
                case GL_FRAMEBUFFER_UNSUPPORTED:
                    SDL_LogError(SDL_LOG_CATEGORY_ERROR, "GL_FRAMEBUFFER_UNSUPPORTED\n");
                    break;
                case GL_FRAMEBUFFER_INCOMPLETE_MULTISAMPLE:
                    SDL_LogError(SDL_LOG_CATEGORY_ERROR, "GL_FRAMEBUFFER_INCOMPLETE_MULTISAMPLE\n");
                    break;
#if !defined(__EMSCRIPTEN__)
                case GL_FRAMEBUFFER_INCOMPLETE_DRAW_BUFFER:
                    SDL_LogError(SDL_LOG_CATEGORY_ERROR, "GL_FRAMEBUFFER_INCOMPLETE_DRAW_BUFFER\n");
                    break;
                case GL_FRAMEBUFFER_INCOMPLETE_READ_BUFFER:
                    SDL_LogError(SDL_LOG_CATEGORY_ERROR, "GL_FRAMEBUFFER_INCOMPLETE_READ_BUFFER\n");
                    break;
#endif
                default:
                    SDL_LogError(SDL_LOG_CATEGORY_ERROR, "Unknown FBO error\n");
                    break;
                }
            }
<<<<<<< HEAD
		} // check_framebuffer
	}; // class
=======
        } // check_framebuffer
    }; // class
>>>>>>> d3f121f4

    typedef struct {
        Map map;
        Map lights;
        SignList signs;
        int p;
        int q;
        int faces;
        int sign_faces;
        int dirty;
        int miny;
        int maxy;
        GLuint buffer;
        GLuint sign_buffer;
    } Chunk;

    typedef struct {
        int p;
        int q;
        int load;
        Map* block_maps[3][3];
        Map* light_maps[3][3];
        int miny;
        int maxy;
        int faces;
        GLfloat* data;
    } WorkerItem;

    typedef struct {
        int index;
        int state;
        std::thread thrd;
        std::mutex mtx;
        std::condition_variable cnd;
        WorkerItem item;
        bool should_stop;
    } Worker;

    typedef struct {
        int x;
        int y;
        int z;
        int w;
    } Block;

    typedef struct {
        float x;
        float y;
        float z;
        float rx;
        float ry;
        float t;
    } State;

    typedef struct {
        int id;
        std::string name;
        State state;
        State state1;
        State state2;
        GLuint buffer;
    } Player;

    typedef struct {
        GLuint program;
        GLuint position;
        GLuint normal;
        GLuint uv;
        GLuint matrix;
        GLuint sampler;
        GLuint camera;
        GLuint timer;
        GLuint extra1;
        GLuint extra2;
        GLuint extra3;
        GLuint extra4;
    } Attrib;

    typedef struct {
        SDL_Window* window;
        SDL_GLContext context;
        std::vector<std::unique_ptr<Worker>> workers;
        Chunk chunks[MAX_CHUNKS];
        int chunk_count;
        int create_radius;
        int render_radius;
        int delete_radius;
        int sign_radius;
        Player player;
        int player_count;
        int voxel_scene_w;
        int voxel_scene_h;
        bool flying;
        int item_index;
        int scale;
        bool is_ortho;
        float fov;
        int suppress_char;
        int mode_changed;
        char db_path[MAX_DB_PATH_LEN];
        bool typing;
        char typing_buffer[MAX_TEXT_LENGTH];
        size_t text_len;
        int day_length;
        int start_time;
        int start_ticks;
        Block block0;
        Block block1;
        Block copy0;
        Block copy1;
    } Model;

    // Note: These are public members
    const std::string& m_version;
    const std::string& m_help;

    unique_ptr<Model> m_model;
    unique_ptr<mazes::maze_builder> m_maze;
    unique_ptr<Gui> m_gui;

    craft_impl(const std::string& version, const std::string& help, int w, int h)
        : m_version(version)
        , m_help(help)
        , m_model{ make_unique<Model>() }
        , m_maze()
        , m_gui{ make_unique<Gui>() } {
        this->reset_model();
    }

    int worker_run(void* arg) {
        Worker* worker = reinterpret_cast<Worker*>(arg);
        while (1) {
            while (worker->state != WORKER_BUSY && !worker->should_stop) {
                unique_lock<mutex> u_lck(worker->mtx);
                worker->cnd.wait(u_lck);
            }
            if (worker->should_stop) {
                break;
            }

            WorkerItem* worker_item = &worker->item;
            if (worker_item->load) {
                this->load_chunk(worker_item);
            }

            this->compute_chunk(worker_item);

            worker->mtx.lock();
            worker->state = WORKER_DONE;
            worker->mtx.unlock();
        }
        return 0;
    } // worker_run

    void init_worker_threads() {
        this->m_model->workers.reserve(NUM_WORKERS);
        for (int i = 0; i < NUM_WORKERS; i++) {
            auto worker = make_unique<Worker>();
            worker->index = i;
            worker->state = WORKER_IDLE;
            worker->thrd = thread([this](void* arg) { this->worker_run(arg); }, worker.get());
            this->m_model->workers.emplace_back(std::move(worker));
        }
    }

    /**
     * Cleanup the worker threads
     */
    void cleanup_worker_threads() {
        // signal all worker threads to stop
        for (auto&& w : this->m_model->workers) {
            w->mtx.lock();
            w->should_stop = true;
            w->cnd.notify_one();
            w->mtx.unlock();
        }
        // Wait for threads to join
        for (auto&& w : this->m_model->workers) {
            // Wait for the thread to complete its execution
            w->thrd.join();
#if defined(MAZE_DEBUG)
            SDL_Log("Worker thread %d finished!", w->index);
#endif
        }
        // Clear the vector after all threads have been joined
        this->m_model->workers.clear();
    }

    void del_buffer(GLuint buffer) const {
        glDeleteBuffers(1, &buffer);
    }

    GLuint gen_buffer(GLsizei size, GLfloat* data) const {
        GLuint buffer;
        glGenBuffers(1, &buffer);
        glBindBuffer(GL_ARRAY_BUFFER, buffer);
        glBufferData(GL_ARRAY_BUFFER, size, data, GL_STATIC_DRAW);
        glBindBuffer(GL_ARRAY_BUFFER, 0);
        return buffer;
    }

    GLfloat* malloc_faces(std::size_t components, std::size_t faces) const {
        return (GLfloat*)SDL_malloc(sizeof(GLfloat) * 6 * components * faces);
    }

    /**
     * Generate a buffer for faces - data is not freed here
     */
    GLuint gen_faces(GLsizei components, GLsizei faces, GLfloat* data) const {
        GLuint buffer = this->gen_buffer(sizeof(GLfloat) * 6 * components * faces, data);
        return buffer;
    }

    int chunked(float x) const {
        return static_cast<int>(SDL_floorf(SDL_roundf(x) / static_cast<float>(this->m_gui->chunk_size)));
    }

    double get_time() const {
        return (static_cast<double>(SDL_GetTicks()) + static_cast<double>(this->m_model->start_time) - static_cast<double>(this->m_model->start_ticks)) / 1000.0;
    }

    float time_of_day() const {
        if (this->m_model->day_length <= 0) {
            return 0.5f;
        }
        float t;
        t = static_cast<float>(get_time());
        t = t / static_cast<float>(this->m_model->day_length);
        t = static_cast<float>(t - static_cast<int>(t));
        return t;
    }

    float get_daylight() const {
        float timer = time_of_day();
        if (timer < 0.5) {
            float t = (timer - 0.25f) * 100.f;
            return 1 / (1 + SDL_powf(2.f, -t));
        } else {
            float t = (timer - 0.85f) * 100.f;
            return 1.f - 1.f / (1.f + SDL_powf(2.f, -t));
        }
    }

    int get_scale_factor() const {
        int window_width, window_height;
        int buffer_width, buffer_height;
        SDL_GetWindowSize(this->m_model->window, &window_width, &window_height);
        SDL_GetWindowSizeInPixels(this->m_model->window, &buffer_width, &buffer_height);
        int result = buffer_width / window_width;
        return result;
    }

    void get_sight_vector(float rx, float ry, float* vx, float* vy, float* vz) const {
        float m = SDL_cosf(ry);
        *vx = SDL_cosf(rx - static_cast<float>(RADIANS(90))) * m;
        *vy = SDL_sinf(ry);
        *vz = SDL_sinf(rx - static_cast<float>(RADIANS(90))) * m;
    }

    void get_motion_vector(int flying, int sz, int sx, float rx, float ry,
        float* vx, float* vy, float* vz) const {
        *vx = 0; *vy = 0; *vz = 0;
        if (!sz && !sx) {
            return;
        }
        float strafe = SDL_atan2f(static_cast<float>(sz), static_cast<float>(sx));
        if (flying) {
            float m = SDL_cosf(ry);
            float y = SDL_sinf(ry);
            if (sx) {
                if (!sz) {
                    y = 0;
                }
                m = 1;
            }
            if (sz > 0) {
                y = -y;
            }
            *vx = SDL_cosf(rx + strafe) * m;
            *vy = y;
            *vz = SDL_sinf(rx + strafe) * m;
        } else {
            *vx = SDL_cosf(rx + strafe);
            *vy = 0;
            *vz = SDL_sinf(rx + strafe);
        }
    }

    GLuint gen_crosshair_buffer() {
        float x = static_cast<float>(this->m_model->voxel_scene_w) / 2.0f;
        float y = static_cast<float>(this->m_model->voxel_scene_h) / 2.0f;
        float p = 10.f * static_cast<float>(this->m_model->scale);
        float data[] = {
            x, y - p, x, y + p,
            x - p, y, x + p, y
        };
        return this->gen_buffer(sizeof(data), data);
    }

    GLuint gen_wireframe_buffer(float x, float y, float z, float n) {
        float data[72];
        // cube.h -> make_cube_wireframe
        make_cube_wireframe(data, x, y, z, n);
        return this->gen_buffer(sizeof(data), data);
    }

    GLuint gen_sky_buffer() {
        float data[12288];
        // cube.h -> make_sphere
        make_sphere(data, 1, 3);
        return this->gen_buffer(sizeof(data), data);
    }

    GLuint gen_cube_buffer(float x, float y, float z, float n, int w) {
        GLfloat* data = malloc_faces(10, 6);
        float ao[6][4] = { 0 };
        float light[6][4] = {
            {0.5, 0.5, 0.5, 0.5},
            {0.5, 0.5, 0.5, 0.5},
            {0.5, 0.5, 0.5, 0.5},
            {0.5, 0.5, 0.5, 0.5},
            {0.5, 0.5, 0.5, 0.5},
            {0.5, 0.5, 0.5, 0.5}
        };
        make_cube(data, ao, light, 1, 1, 1, 1, 1, 1, x, y, z, n, w);
        return gen_faces(10, 6, data);
    }

    GLuint gen_plant_buffer(float x, float y, float z, float n, int w) {
        GLfloat* data = malloc_faces(10, 4);
        float ao = 0;
        float light = 1;
        make_plant(data, ao, light, x, y, z, n, w, 45);
        return gen_faces(10, 4, data);
    }

    GLuint gen_player_buffer(float x, float y, float z, float rx, float ry) {
        GLfloat* data = malloc_faces(10, 6);
        make_player(data, x, y, z, rx, ry);
        return gen_faces(10, 6, data);
    }

    GLuint gen_text_buffer(float x, float y, float n, char* text) {
        GLsizei length = static_cast<GLsizei>(SDL_strlen(text));
        GLfloat* data = malloc_faces(4, length);
        for (int i = 0; i < length; i++) {
            make_character(data + i * 24, x, y, n / 2, n, text[i]);
            x += n;
        }
        return gen_faces(4, length, data);
    }

    void draw_triangles_3d_ao(Attrib* attrib, GLuint buffer, int count) {
        glBindBuffer(GL_ARRAY_BUFFER, buffer);
        glEnableVertexAttribArray(attrib->position);
        glEnableVertexAttribArray(attrib->normal);
        glEnableVertexAttribArray(attrib->uv);
        glVertexAttribPointer(attrib->position, 3, GL_FLOAT, GL_FALSE,
            sizeof(GLfloat) * 10, 0);
        glVertexAttribPointer(attrib->normal, 3, GL_FLOAT, GL_FALSE,
            sizeof(GLfloat) * 10, (GLvoid*)(sizeof(GLfloat) * 3));
        glVertexAttribPointer(attrib->uv, 4, GL_FLOAT, GL_FALSE,
            sizeof(GLfloat) * 10, (GLvoid*)(sizeof(GLfloat) * 6));
        glDrawArrays(GL_TRIANGLES, 0, count);
        glDisableVertexAttribArray(attrib->position);
        glDisableVertexAttribArray(attrib->normal);
        glDisableVertexAttribArray(attrib->uv);
        glBindBuffer(GL_ARRAY_BUFFER, 0);
    }

    void draw_triangles_3d_text(Attrib* attrib, GLuint buffer, int count) {
        glBindBuffer(GL_ARRAY_BUFFER, buffer);
        glEnableVertexAttribArray(attrib->position);
        glEnableVertexAttribArray(attrib->uv);
        glVertexAttribPointer(attrib->position, 3, GL_FLOAT, GL_FALSE,
            sizeof(GLfloat) * 5, 0);
        glVertexAttribPointer(attrib->uv, 2, GL_FLOAT, GL_FALSE,
            sizeof(GLfloat) * 5, (GLvoid*)(sizeof(GLfloat) * 3));
        glDrawArrays(GL_TRIANGLES, 0, count);
        glDisableVertexAttribArray(attrib->position);
        glDisableVertexAttribArray(attrib->uv);
        glBindBuffer(GL_ARRAY_BUFFER, 0);
    }

    // Sky Attrib doesn't use normals and the GLSL compiler may optimize it out
    void draw_triangles_3d(Attrib* attrib, GLuint buffer, int count) {
        glBindBuffer(GL_ARRAY_BUFFER, buffer);

        glEnableVertexAttribArray(attrib->position);

        glEnableVertexAttribArray(attrib->normal);
        glEnableVertexAttribArray(attrib->uv);

        glVertexAttribPointer(attrib->position, 3, GL_FLOAT, GL_FALSE, sizeof(GLfloat) * 8, 0);
        glVertexAttribPointer(attrib->normal, 3, GL_FLOAT, GL_FALSE, sizeof(GLfloat) * 8, (GLvoid*)(sizeof(GLfloat) * 3));
        glVertexAttribPointer(attrib->uv, 2, GL_FLOAT, GL_FALSE, sizeof(GLfloat) * 8, (GLvoid*)(sizeof(GLfloat) * 6));

        glDrawArrays(GL_TRIANGLES, 0, count);

        glDisableVertexAttribArray(attrib->position);
        glDisableVertexAttribArray(attrib->normal);
        glDisableVertexAttribArray(attrib->uv);
        glBindBuffer(GL_ARRAY_BUFFER, 0);
    }

    void draw_triangles_2d(Attrib* attrib, GLuint buffer, GLsizei count) {
        glBindBuffer(GL_ARRAY_BUFFER, buffer);
        glEnableVertexAttribArray(attrib->position);
        glEnableVertexAttribArray(attrib->uv);
        glVertexAttribPointer(attrib->position, 2, GL_FLOAT, GL_FALSE,
            sizeof(GLfloat) * 4, 0);
        glVertexAttribPointer(attrib->uv, 2, GL_FLOAT, GL_FALSE,
            sizeof(GLfloat) * 4, (GLvoid*)(sizeof(GLfloat) * 2));
        glDrawArrays(GL_TRIANGLES, 0, count);
        glDisableVertexAttribArray(attrib->position);
        glDisableVertexAttribArray(attrib->uv);
        glBindBuffer(GL_ARRAY_BUFFER, 0);
    }

    void draw_lines(Attrib* attrib, GLuint buffer, int components, int count) {
        glBindBuffer(GL_ARRAY_BUFFER, buffer);
        glEnableVertexAttribArray(attrib->position);
        glVertexAttribPointer(
            attrib->position, components, GL_FLOAT, GL_FALSE, 0, 0);
        glDrawArrays(GL_LINES, 0, count);
        glDisableVertexAttribArray(attrib->position);
        glBindBuffer(GL_ARRAY_BUFFER, 0);
    }

    void draw_chunk(Attrib* attrib, Chunk* chunk) {
        draw_triangles_3d_ao(attrib, chunk->buffer, chunk->faces * 6);
    }

    void draw_item(Attrib* attrib, GLuint buffer, int count) {
        draw_triangles_3d_ao(attrib, buffer, count);
    }

    void draw_text(Attrib* attrib, GLuint buffer, GLsizei length) {
        glEnable(GL_BLEND);
        glBlendFunc(GL_SRC_ALPHA, GL_ONE_MINUS_SRC_ALPHA);
        draw_triangles_2d(attrib, buffer, length * 6);
        glDisable(GL_BLEND);
    }

    void draw_signs(Attrib* attrib, Chunk* chunk) {
        glEnable(GL_POLYGON_OFFSET_FILL);
        glPolygonOffset(-8, -1024);
        draw_triangles_3d_text(attrib, chunk->sign_buffer, chunk->sign_faces * 6);
        glDisable(GL_POLYGON_OFFSET_FILL);
    }

    void draw_sign(Attrib* attrib, GLuint buffer, int length) {
        glEnable(GL_POLYGON_OFFSET_FILL);
        glPolygonOffset(-8, -1024);
        draw_triangles_3d_text(attrib, buffer, length * 6);
        glDisable(GL_POLYGON_OFFSET_FILL);
    }

    void draw_cube(Attrib* attrib, GLuint buffer) {
        draw_item(attrib, buffer, 36);
    }

    void draw_plant(Attrib* attrib, GLuint buffer) {
        draw_item(attrib, buffer, 24);
    }

    void draw_player(Attrib* attrib, Player* player) {
        draw_cube(attrib, player->buffer);
    }

    Player* find_player(int id) {
        for (int i = 0; i < this->m_model->player_count; i++) {
            Player* player = &this->m_model->player;
            if (player->id == id) {
                return player;
            }
        }
        return 0;
    }

    void delete_all_players() {
        for (int i = 0; i < this->m_model->player_count; i++) {
            Player* player = &this->m_model->player;
            this->del_buffer(player->buffer);
        }
        this->m_model->player_count = 0;
    }

    Chunk* find_chunk(int p, int q) const {
        for (int i = 0; i < this->m_model->chunk_count; i++) {
            Chunk* chunk = this->m_model->chunks + i;
            if (chunk->p == p && chunk->q == q) {
                return chunk;
            }
        }
        return 0;
    }

    int chunk_distance(Chunk* chunk, int p, int q) {
        int dp = SDL_abs(chunk->p - p);
        int dq = SDL_abs(chunk->q - q);
        return SDL_max(dp, dq);
    }

    int chunk_visible(float planes[6][4], int p, int q, int miny, int maxy) {
        float miny_f = static_cast<float>(miny);
        float maxy_f = static_cast<float>(maxy);
        float x = static_cast<float>(p * this->m_gui->chunk_size - 1);
        float z = static_cast<float>(q * this->m_gui->chunk_size - 1);
        float d = static_cast<float>(this->m_gui->chunk_size + 1);
        float points[8][3] = {
            {x + 0.f, miny_f, z + 0.f},
            {x + d, miny_f, z + 0.f},
            {x + 0.f, miny_f, z + d},
            {x + d, miny_f, z + d},
            {x + 0.f, maxy_f, z + 0.f},
            {x + d, maxy_f, z + 0.f},
            {x + 0.f, maxy_f, z + d},
            {x + d, maxy_f, z + d}
        };
        int n = this->m_model->is_ortho ? 4 : 6;
        for (int i = 0; i < n; i++) {
            int in = 0;
            int out = 0;
            for (int j = 0; j < 8; j++) {
                float d =
                    planes[i][0] * points[j][0] +
                    planes[i][1] * points[j][1] +
                    planes[i][2] * points[j][2] +
                    planes[i][3];
                if (d < 0) {
                    out++;
                } else {
                    in++;
                }
                if (in && out) {
                    break;
                }
            }
            if (in == 0) {
                return 0;
            }
        }
        return 1;
    } // chunk_visible

    int highest_block(float x, float z) const {
        int result = -1;
        int nx = static_cast<int>(SDL_roundf(x));
        int nz = static_cast<int>(SDL_roundf(z));
        int p = this->chunked(x);
        int q = this->chunked(z);
        Chunk* chunk = this->find_chunk(p, q);
        if (chunk) {
            Map* map = &chunk->map;
            MAP_FOR_EACH(map, ex, ey, ez, ew) {
                // item.h -> is_obstacle
                if (is_obstacle(ew) && ex == nx && ez == nz) {
                    result = SDL_max(result, ey);
                }
            } END_MAP_FOR_EACH;
        }
        return result;
    }

    int _hit_test(Map* map, float max_distance, int previous, float x, float y, float z, float vx, float vy, float vz, int* hx, int* hy, int* hz) {
        static constexpr int m = 32;
        int px = 0;
        int py = 0;
        int pz = 0;
        for (int i = 0; i < max_distance * m; i++) {
            int nx = SDL_lroundf(x);
            int ny = SDL_lroundf(y);
            int nz = SDL_lroundf(z);
            if (nx != px || ny != py || nz != pz) {
                int hw = map_get(map, nx, ny, nz);
                if (hw > 0) {
                    if (previous) {
                        *hx = px; *hy = py; *hz = pz;
                    } else {
                        *hx = nx; *hy = ny; *hz = nz;
                    }
                    return hw;
                }
                px = nx; py = ny; pz = nz;
            }
            x += vx / m; y += vy / m; z += vz / m;
        }
        return 0;
    } // _hit_test

    int hit_test(int previous, float x, float y, float z, float rx, float ry, int* bx, int* by, int* bz) {
        int result = 0;
        float best = 0;
        int p = this->chunked(x);
        int q = this->chunked(z);
        float vx, vy, vz;
        this->get_sight_vector(rx, ry, &vx, &vy, &vz);
        for (int i = 0; i < this->m_model->chunk_count; i++) {
            Chunk* chunk = this->m_model->chunks + i;
            if (this->chunk_distance(chunk, p, q) > 1) {
                continue;
            }
            int hx, hy, hz;
            int hw = this->_hit_test(&chunk->map, 8, previous,
                x, y, z, vx, vy, vz, &hx, &hy, &hz);
            if (hw > 0) {
                float d = SDL_sqrtf(SDL_powf(hx - x, 2) + SDL_powf(hy - y, 2) + SDL_powf(hz - z, 2));
                if (best == 0 || d < best) {
                    best = d;
                    *bx = hx; *by = hy; *bz = hz;
                    result = hw;
                }
            }
        }
        return result;
    } // hit_test

    int hit_test_face(Player* player, int* x, int* y, int* z, int* face) {
        State* s = &player->state;
        int w = this->hit_test(0, s->x, s->y, s->z, s->rx, s->ry, x, y, z);
        // item.h -> is_obstacle
        if (is_obstacle(w)) {
            int hx, hy, hz;
            this->hit_test(1, s->x, s->y, s->z, s->rx, s->ry, &hx, &hy, &hz);
            int dx = hx - *x;
            int dy = hy - *y;
            int dz = hz - *z;
            if (dx == -1 && dy == 0 && dz == 0) {
                *face = 0; return 1;
            }
            if (dx == 1 && dy == 0 && dz == 0) {
                *face = 1; return 1;
            }
            if (dx == 0 && dy == 0 && dz == -1) {
                *face = 2; return 1;
            }
            if (dx == 0 && dy == 0 && dz == 1) {
                *face = 3; return 1;
            }
            if (dx == 0 && dy == 1 && dz == 0) {
                float degrees = SDL_roundf(static_cast<float>(DEGREES(SDL_atan2(s->x - hx, s->z - hz))));
                if (degrees < 0.f) {
                    degrees += 360.f;
                }
                int top = static_cast<int>(((degrees + 45.f) / 90.f)) % 4;
                *face = 4 + top;
                return 1;
            }
        }
        return 0;
    }

    /**
     * @brief Check if the player is colliding with the map
     *
     */
    int collide(int height, float* x, float* y, float* z) const {
        int result = 0;
        int p = this->chunked(*x);
        int q = this->chunked(*z);
        Chunk* chunk = this->find_chunk(p, q);
        if (!chunk) {
            SDL_Log("Could find chunk: %d %d", p, q);
            return result;
        }
        Map* map = &chunk->map;
        int nx = static_cast<int>(SDL_roundf(*x));
        int ny = static_cast<int>(SDL_roundf(*y));
        int nz = static_cast<int>(SDL_roundf(*z));
        float px = *x - nx;
        float py = *y - ny;
        float pz = *z - nz;
        float pad = 0.25;
        for (int dy = 0; dy < height; dy++) {
            // item.h -> is_obstacle
            if (px < -pad && is_obstacle(map_get(map, nx - 1, ny - dy, nz))) {
                *x = nx - pad;
            }
            if (px > pad && is_obstacle(map_get(map, nx + 1, ny - dy, nz))) {
                *x = nx + pad;
            }
            if (py < -pad && is_obstacle(map_get(map, nx, ny - dy - 1, nz))) {
                *y = ny - pad;
                result = 1;
            }
            if (py > pad && is_obstacle(map_get(map, nx, ny - dy + 1, nz))) {
                *y = ny + pad;
                result = 1;
            }
            if (pz < -pad && is_obstacle(map_get(map, nx, ny - dy, nz - 1))) {
                *z = nz - pad;
            }
            if (pz > pad && is_obstacle(map_get(map, nx, ny - dy, nz + 1))) {
                *z = nz + pad;
            }
        }
        return result;
    }

    int player_intersects_block(int height, float x, float y, float z, int hx, int hy, int hz) const {
        int nx = static_cast<int>(SDL_roundf(x));
        int ny = static_cast<int>(SDL_roundf(y));
        int nz = static_cast<int>(SDL_roundf(z));
        for (int i = 0; i < height; i++) {
            if (nx == hx && ny - i == hy && nz == hz) {
                return 1;
            }
        }
        return 0;
    }

    int _gen_sign_buffer(GLfloat* data, float x, float y, float z, int face, const char* text) const {
        static constexpr int glyph_dx[8] = { 0, 0, -1, 1, 1, 0, -1, 0 };
        static constexpr int glyph_dz[8] = { 1, -1, 0, 0, 0, -1, 0, 1 };
        static constexpr int line_dx[8] = { 0, 0, 0, 0, 0, 1, 0, -1 };
        static constexpr int line_dy[8] = { -1, -1, -1, -1, 0, 0, 0, 0 };
        static constexpr int line_dz[8] = { 0, 0, 0, 0, 1, 0, -1, 0 };
        if (face < 0 || face >= 8) {
            return 0;
        }
        int count = 0;
        float max_width = 64.f;
        float line_height = 1.25f;
        char lines[1024];
        int rows = wrap(text, static_cast<int>(max_width), lines, 1024);
        rows = SDL_min(rows, 5);
        int dx = glyph_dx[face];
        int dz = glyph_dz[face];
        int ldx = line_dx[face];
        int ldy = line_dy[face];
        int ldz = line_dz[face];
        float n = 1.0f / (max_width / 10.f);
        float sx = x - n * static_cast<float>(rows - 1) * (line_height / 2.f) * ldx;
        float sy = y - n * static_cast<float>(rows - 1) * (line_height / 2.f) * ldy;
        float sz = z - n * static_cast<float>(rows - 1) * (line_height / 2.f) * ldz;
        char* key;
        // util.h -> tokenize
        char* line = tokenize(lines, "\n", &key);
        while (line) {
            size_t length = SDL_strlen(line);
            int line_width = string_width(line);
            line_width = static_cast<int>(SDL_min(line_width, max_width));
            float rx = sx - dx * line_width / max_width / 2;
            float ry = sy;
            float rz = sz - dz * line_width / max_width / 2;
            for (int i = 0; i < length; i++) {
                int width = char_width(line[i]);
                line_width -= width;
                if (line_width < 0) {
                    break;
                }
                rx += dx * width / max_width / 2;
                rz += dz * width / max_width / 2;
                if (line[i] != ' ') {
                    make_character_3d(
                        data + count * 30, rx, ry, rz, n / 2, face, line[i]);
                    count++;
                }
                rx += dx * width / max_width / 2;
                rz += dz * width / max_width / 2;
            }
            sx += n * line_height * ldx;
            sy += n * line_height * ldy;
            sz += n * line_height * ldz;
            line = tokenize(NULL, "\n", &key);
            rows--;
            if (rows <= 0) {
                break;
            }
        }
        return count;
    }

    void gen_sign_buffer(Chunk* chunk) const {
        SignList* signs = &chunk->signs;

        // first pass - count characters
        size_t max_faces = 0;
        for (int i = 0; i < signs->size; i++) {
            Sign* e = signs->data + i;
            max_faces += SDL_strlen(e->text);
        }

        // second pass - generate geometry
        GLfloat* data = malloc_faces(5, max_faces);
        size_t faces = 0;
        for (int i = 0; i < signs->size; i++) {
            Sign* e = signs->data + i;
            faces += static_cast<size_t>(this->_gen_sign_buffer(data + static_cast<int>(faces) * 30,
                static_cast<float>(e->x),
                static_cast<float>(e->y),
                static_cast<float>(e->z), e->face, e->text));
        }

        this->del_buffer(chunk->sign_buffer);
        chunk->sign_buffer = this->gen_faces(5, static_cast<GLsizei>(faces), data);
        chunk->sign_faces = static_cast<int>(faces);
    }

    int has_lights(Chunk* chunk) const {
        for (int dp = -1; dp <= 1; dp++) {
            for (int dq = -1; dq <= 1; dq++) {
                Chunk* other = chunk;
                if (dp || dq) {
                    other = this->find_chunk(chunk->p + dp, chunk->q + dq);
                }
                if (!other) {
                    continue;
                }
                Map* map = &other->lights;
                if (map->size) {
                    return 1;
                }
            }
        }
        return 0;
    }

    void dirty_chunk(Chunk* chunk) const {
        chunk->dirty = 1;
        if (has_lights(chunk)) {
            for (int dp = -1; dp <= 1; dp++) {
                for (int dq = -1; dq <= 1; dq++) {
                    Chunk* other = this->find_chunk(chunk->p + dp, chunk->q + dq);
                    if (other) {
                        other->dirty = 1;
                    }
                }
            }
        }
    }

    void occlusion(char neighbors[27], char lights[27], float shades[27], float ao[6][4], float light[6][4]) const {
        static constexpr int lookup3[6][4][3] = {
            {{0, 1, 3}, {2, 1, 5}, {6, 3, 7}, {8, 5, 7}},
            {{18, 19, 21}, {20, 19, 23}, {24, 21, 25}, {26, 23, 25}},
            {{6, 7, 15}, {8, 7, 17}, {24, 15, 25}, {26, 17, 25}},
            {{0, 1, 9}, {2, 1, 11}, {18, 9, 19}, {20, 11, 19}},
            {{0, 3, 9}, {6, 3, 15}, {18, 9, 21}, {24, 15, 21}},
            {{2, 5, 11}, {8, 5, 17}, {20, 11, 23}, {26, 17, 23}}
        };
        static constexpr int lookup4[6][4][4] = {
            {{0, 1, 3, 4}, {1, 2, 4, 5}, {3, 4, 6, 7}, {4, 5, 7, 8}},
            {{18, 19, 21, 22}, {19, 20, 22, 23}, {21, 22, 24, 25}, {22, 23, 25, 26}},
            {{6, 7, 15, 16}, {7, 8, 16, 17}, {15, 16, 24, 25}, {16, 17, 25, 26}},
            {{0, 1, 9, 10}, {1, 2, 10, 11}, {9, 10, 18, 19}, {10, 11, 19, 20}},
            {{0, 3, 9, 12}, {3, 6, 12, 15}, {9, 12, 18, 21}, {12, 15, 21, 24}},
            {{2, 5, 11, 14}, {5, 8, 14, 17}, {11, 14, 20, 23}, {14, 17, 23, 26}}
        };
        static constexpr float curve[4] = { 0.0, 0.25, 0.5, 0.75 };
        for (int i = 0; i < 6; i++) {
            for (int j = 0; j < 4; j++) {
                int corner = neighbors[lookup3[i][j][0]];
                int side1 = neighbors[lookup3[i][j][1]];
                int side2 = neighbors[lookup3[i][j][2]];
                int value = side1 && side2 ? 3 : corner + side1 + side2;
                float shade_sum = 0;
                float light_sum = 0;
                int is_light = lights[13] == 15;
                for (int k = 0; k < 4; k++) {
                    shade_sum += shades[lookup4[i][j][k]];
                    light_sum += lights[lookup4[i][j][k]];
                }
                if (is_light) {
                    light_sum = 15 * 4 * 10;
                }
                float total = curve[value] + shade_sum / 4.0f;
                ao[i][j] = SDL_min(total, 1.0f);
                light[i][j] = light_sum / 15.0f / 4.0f;
            }
        }
    } // occlusion

    void light_fill(char* opaque, char* light, int x, int y, int z, int w, int force) const {
#define XZ_SIZE (this->m_gui->chunk_size * 3 + 2)
#define XZ_LO (this->m_gui->chunk_size)
#define XZ_HI (this->m_gui->chunk_size * 2 + 1)
#define Y_SIZE 258
#define XYZ(x, y, z) ((y) * XZ_SIZE * XZ_SIZE + (x) * XZ_SIZE + (z))
#define XZ(x, z) ((x) * XZ_SIZE + (z))
        if (x + w < XZ_LO || z + w < XZ_LO) {
            return;
        }
        if (x - w > XZ_HI || z - w > XZ_HI) {
            return;
        }
        if (y < 0 || y >= Y_SIZE) {
            return;
        }
        if (light[XYZ(x, y, z)] >= w) {
            return;
        }
        if (!force && opaque[XYZ(x, y, z)]) {
            return;
        }
        light[XYZ(x, y, z)] = w--;
        light_fill(opaque, light, x - 1, y, z, w, 0);
        light_fill(opaque, light, x + 1, y, z, w, 0);
        light_fill(opaque, light, x, y - 1, z, w, 0);
        light_fill(opaque, light, x, y + 1, z, w, 0);
        light_fill(opaque, light, x, y, z - 1, w, 0);
        light_fill(opaque, light, x, y, z + 1, w, 0);
    }

    // Handles terrain generation in a multithreaded environment
    void compute_chunk(WorkerItem* item) const {
        char* opaque = (char*)SDL_calloc(XZ_SIZE * XZ_SIZE * Y_SIZE, sizeof(char));
        char* light = (char*)SDL_calloc(XZ_SIZE * XZ_SIZE * Y_SIZE, sizeof(char));
        char* highest = (char*)SDL_calloc(XZ_SIZE * XZ_SIZE, sizeof(char));

        int ox = item->p * this->m_gui->chunk_size - this->m_gui->chunk_size - 1;
        int oy = -1;
        int oz = item->q * this->m_gui->chunk_size - this->m_gui->chunk_size - 1;

        // check for lights
        int has_light = 0;
        for (int a = 0; a < 3; a++) {
            for (int b = 0; b < 3; b++) {
                Map* map = item->light_maps[a][b];
                if (map && map->size) {
                    has_light = 1;
                }
            }
        }

        // populate opaque array
        for (int a = 0; a < 3; a++) {
            for (int b = 0; b < 3; b++) {
                Map* block_map = item->block_maps[a][b];
                if (!block_map) {
                    continue;
                }
                MAP_FOR_EACH(block_map, ex, ey, ez, ew) {
                    int x = ex - ox;
                    int y = ey - oy;
                    int z = ez - oz;
                    int w = ew;
                    // TODO: this should be unnecessary
                    if (x < 0 || y < 0 || z < 0) {
                        continue;
                    }
                    if (x >= XZ_SIZE || y >= Y_SIZE || z >= XZ_SIZE) {
                        continue;
                    }
                    // END TODO
                    opaque[XYZ(x, y, z)] = !is_transparent(w);
                    if (opaque[XYZ(x, y, z)]) {
                        highest[XZ(x, z)] = SDL_max(highest[XZ(x, z)], y);
                    }
                } END_MAP_FOR_EACH;
            }
        }

        // flood fill light intensities
        if (has_light) {
            for (int a = 0; a < 3; a++) {
                for (int b = 0; b < 3; b++) {
                    Map* map = item->light_maps[a][b];
                    if (!map) {
                        continue;
                    }
                    MAP_FOR_EACH(map, ex, ey, ez, ew) {
                        int x = ex - ox;
                        int y = ey - oy;
                        int z = ez - oz;
                        light_fill(opaque, light, x, y, z, ew, 1);
                    } END_MAP_FOR_EACH;
                }
            }
        }

        Map* block_map = item->block_maps[1][1];

        // count exposed faces
        int miny = 256;
        int maxy = 0;
        int faces = 0;
        MAP_FOR_EACH(block_map, ex, ey, ez, ew) {
            if (ew <= 0) {
                continue;
            }
            int x = ex - ox;
            int y = ey - oy;
            int z = ez - oz;
            int f1 = !opaque[XYZ(x - 1, y, z)];
            int f2 = !opaque[XYZ(x + 1, y, z)];
            int f3 = !opaque[XYZ(x, y + 1, z)];
            int f4 = !opaque[XYZ(x, y - 1, z)] && (ey > 0);
            int f5 = !opaque[XYZ(x, y, z - 1)];
            int f6 = !opaque[XYZ(x, y, z + 1)];
            int total = f1 + f2 + f3 + f4 + f5 + f6;
            if (total == 0) {
                continue;
            }
            if (is_plant(ew)) {
                total = 4;
            }
            miny = SDL_min(miny, ey);
            maxy = SDL_max(maxy, ey);
            faces += total;
        } END_MAP_FOR_EACH;

        // generate geometry
        // each vertex has 10 components (x, y, z, nx, ny, nz, u, v, ao, light)
        static constexpr int components = 10;
        GLfloat* data = malloc_faces(components, faces);
        int offset = 0;
        MAP_FOR_EACH(block_map, ex, ey, ez, ew) {
            if (ew <= 0) {
                continue;
            }
            int x = ex - ox;
            int y = ey - oy;
            int z = ez - oz;
            int f1 = !opaque[XYZ(x - 1, y, z)];
            int f2 = !opaque[XYZ(x + 1, y, z)];
            int f3 = !opaque[XYZ(x, y + 1, z)];
            int f4 = !opaque[XYZ(x, y - 1, z)] && (ey > 0);
            int f5 = !opaque[XYZ(x, y, z - 1)];
            int f6 = !opaque[XYZ(x, y, z + 1)];
            int total = f1 + f2 + f3 + f4 + f5 + f6;
            if (total == 0) {
                continue;
            }
            char neighbors[27] = { 0 };
            char lights[27] = { 0 };
            float shades[27] = { 0 };
            int index = 0;
            for (int dx = -1; dx <= 1; dx++) {
                for (int dy = -1; dy <= 1; dy++) {
                    for (int dz = -1; dz <= 1; dz++) {
                        neighbors[index] = opaque[XYZ(x + dx, y + dy, z + dz)];
                        lights[index] = light[XYZ(x + dx, y + dy, z + dz)];
                        shades[index] = 0;
                        int highest_index = XZ(x + dx, z + dz);
                        if (highest_index < XZ_SIZE * XZ_SIZE && y + dy <= highest[highest_index]) {
                            for (int oy = 0; oy < 8; oy++) {
                                if (opaque[XYZ(x + dx, y + dy + oy, z + dz)]) {
                                    shades[index] = 1.0f - oy * 0.125f;
                                    break;
                                }
                            }
                        }
                        index++;
                    }
                }
            }
            float ao[6][4];
            float light[6][4];
            occlusion(neighbors, lights, shades, ao, light);
            if (is_plant(ew)) {
                total = 4;
                float min_ao = 1;
                float max_light = 0;
                for (int a = 0; a < 6; a++) {
                    for (int b = 0; b < 4; b++) {
                        min_ao = SDL_min(min_ao, ao[a][b]);
                        max_light = SDL_max(max_light, light[a][b]);
                    }
                }
                float rotation = simplex2(static_cast<float>(ex), static_cast<float>(ez), 4, 0.5f, 2.f) * 360.f;
                make_plant(
                    data + offset, min_ao, max_light,
                    static_cast<float>(ex), static_cast<float>(ey), static_cast<float>(ez),
                    0.5f, ew, rotation);
            } else {
                make_cube(
                    data + offset, ao, light,
                    f1, f2, f3, f4, f5, f6,
                    static_cast<float>(ex), static_cast<float>(ey), static_cast<float>(ez), 0.5f, ew);
            }
            offset += total * 60;
        } END_MAP_FOR_EACH;

        SDL_free(opaque);
        SDL_free(light);
        SDL_free(highest);

        item->miny = miny;
        item->maxy = maxy;
        item->faces = faces;
        item->data = data;
    } // compute_chunk

    void generate_chunk(Chunk* chunk, WorkerItem* item) const {
        chunk->miny = item->miny;
        chunk->maxy = item->maxy;
        chunk->faces = item->faces;
        this->del_buffer(chunk->buffer);
        chunk->buffer = this->gen_faces(10, item->faces, item->data);
        this->gen_sign_buffer(chunk);
    }

    void gen_chunk_buffer(Chunk* chunk) const {
        WorkerItem _item;
        WorkerItem* item = &_item;
        item->p = chunk->p;
        item->q = chunk->q;
        for (int dp = -1; dp <= 1; dp++) {
            for (int dq = -1; dq <= 1; dq++) {
                Chunk* other = chunk;
                if (dp || dq) {
                    other = this->find_chunk(chunk->p + dp, chunk->q + dq);
                }
                if (other) {
                    item->block_maps[dp + 1][dq + 1] = &other->map;
                    item->light_maps[dp + 1][dq + 1] = &other->lights;
                } else {
                    item->block_maps[dp + 1][dq + 1] = 0;
                    item->light_maps[dp + 1][dq + 1] = 0;
                }
            }
        }
        this->compute_chunk(item);
        this->generate_chunk(chunk, item);
        chunk->dirty = 0;
    }

    static void map_set_func(int x, int y, int z, int w, Map* m) {
        map_set(m, x, y, z, w);
    }

    // Create a chunk that represents a unique portion of the world
    // p, q represents the chunk key
    void load_chunk(WorkerItem* item) {
        int p = item->p;
        int q = item->q;

        Map* block_map = item->block_maps[1][1];
        Map* light_map = item->light_maps[1][1];
        // world.h
        static world my_world;
        my_world.create_world(p, q, cref(this->m_maze), map_set_func, block_map, this->m_gui->chunk_size);
        db_load_blocks(block_map, p, q);
        db_load_lights(light_map, p, q);
    }

    /**
    * @brief called by ensure_chunk_workers, create_chunk
    * @return
    */
    void init_chunk(Chunk* chunk, int p, int q) {
        chunk->p = p;
        chunk->q = q;
        chunk->faces = 0;
        chunk->sign_faces = 0;
        chunk->buffer = 0;
        chunk->sign_buffer = 0;
        dirty_chunk(chunk);
        SignList* signs = &chunk->signs;
        sign_list_alloc(signs, 16);
        db_load_signs(signs, p, q);
        Map* block_map = &chunk->map;
        Map* light_map = &chunk->lights;
        int dx = p * this->m_gui->chunk_size - 1;
        int dy = 0;
        int dz = q * this->m_gui->chunk_size - 1;
        map_alloc(block_map, dx, dy, dz, 0x7fff);
        map_alloc(light_map, dx, dy, dz, 0xf);
    }

    void create_chunk(Chunk* chunk, int p, int q) {
        init_chunk(chunk, p, q);

        WorkerItem _item;
        WorkerItem* item = &_item;
        item->p = chunk->p;
        item->q = chunk->q;
        item->block_maps[1][1] = &chunk->map;
        item->light_maps[1][1] = &chunk->lights;
        load_chunk(item);
    }

    void delete_chunks() {
        int count = this->m_model->chunk_count;
        State* s1 = &this->m_model->player.state;
        for (int i = 0; i < count; i++) {
            Chunk* chunk = this->m_model->chunks + i;
            int remove_chunk = 1;
            int p = chunked(s1->x);
            int q = chunked(s1->z);
            if (chunk_distance(chunk, p, q) < this->m_model->delete_radius) {
                remove_chunk = 0;
                break;
            }
            if (remove_chunk) {
                map_free(&chunk->map);
                map_free(&chunk->lights);
                sign_list_free(&chunk->signs);
                del_buffer(chunk->buffer);
                del_buffer(chunk->sign_buffer);
                Chunk* other = this->m_model->chunks + (--count);
                SDL_memcpy(chunk, other, sizeof(Chunk));
            }
        }
        this->m_model->chunk_count = count;
    }

    /**
     * @brief Deletes all chunks regardless of player state
     *
     */
    void delete_all_chunks() {
        for (int i = 0; i < this->m_model->chunk_count; i++) {
            Chunk* chunk = this->m_model->chunks + i;
            map_free(&chunk->map);
            map_free(&chunk->lights);
            sign_list_free(&chunk->signs);
            del_buffer(chunk->buffer);
            del_buffer(chunk->sign_buffer);
        }
        this->m_model->chunk_count = 0;
    }

    void check_workers() {
        for (auto&& worker : this->m_model->workers) {
            worker->mtx.lock();
            if (worker->state == WORKER_DONE) {
                WorkerItem* item = &worker->item;
                Chunk* chunk = find_chunk(item->p, item->q);
                if (chunk) {
                    if (item->load) {
                        Map* block_map = item->block_maps[1][1];
                        Map* light_map = item->light_maps[1][1];
                        map_free(&chunk->map);
                        map_free(&chunk->lights);
                        map_copy(&chunk->map, block_map);
                        map_copy(&chunk->lights, light_map);
                    }
                    generate_chunk(chunk, item);
                }
                for (int a = 0; a < 3; a++) {
                    for (int b = 0; b < 3; b++) {
                        Map* block_map = item->block_maps[a][b];
                        Map* light_map = item->light_maps[a][b];
                        if (block_map) {
                            map_free(block_map);
                        }
                        if (light_map) {
                            map_free(light_map);
                        }
                    }
                }
                worker->state = WORKER_IDLE;
            }
            worker->mtx.unlock();
        }
    }

    // Used to init the terrain (chunks) around the player
    void force_chunks(Player* player) {
        State* s = &player->state;
        int p = chunked(s->x);
        int q = chunked(s->z);

        int r = 1;
        for (int dp = -r; dp <= r; dp++) {
            for (int dq = -r; dq <= r; dq++) {
                int a = p + dp;
                int b = q + dq;
                Chunk* chunk = find_chunk(a, b);
                if (chunk) {
                    if (chunk->dirty) {
                        gen_chunk_buffer(chunk);
                    }
                } else if (this->m_model->chunk_count < MAX_CHUNKS) {
                    chunk = this->m_model->chunks + this->m_model->chunk_count++;
                    create_chunk(chunk, a, b);
                    gen_chunk_buffer(chunk);
                }
            }
        }
    }

    /**
     * @brief Calculate  an index based on the chunk coordinates
     *  Check if the chunk is assigned to the current worker thread
     * @param p
     *
     */
    void ensure_chunks_worker(Player* player, Worker* worker) {
        State* s = &player->state;
        float matrix[16];
        set_matrix_3d(matrix, this->m_model->voxel_scene_w, this->m_model->voxel_scene_h, s->x, s->y, s->z, s->rx, s->ry, this->m_model->fov, static_cast<int>(this->m_model->is_ortho), this->m_model->render_radius);
        float planes[6][4];
        frustum_planes(planes, this->m_model->render_radius, matrix);
        int p = chunked(s->x);
        int q = chunked(s->z);
        // int r = this->m_model->create_radius;
        int r{ this->m_model->create_radius };
        int start = 0x0fffffff;
        int best_score = start;
        int best_a = 0;
        int best_b = 0;
        for (int dp = -r; dp <= r; dp++) {
            for (int dq = -r; dq <= r; dq++) {
                int a = p + dp;
                int b = q + dq;
                int index = (SDL_abs(a) ^ SDL_abs(b)) % NUM_WORKERS;
                if (index != worker->index) {
                    continue;
                }
                Chunk* chunk = find_chunk(a, b);
                if (chunk && !chunk->dirty) {
                    continue;
                }
                int distance = SDL_max(SDL_abs(dp), SDL_abs(dq));
                int invisible = ~chunk_visible(planes, a, b, 0, 256);
                int priority = 0;
                if (chunk) {
                    priority = chunk->buffer & chunk->dirty;
                }
                // Check for chunk to update based on lowest score
                int score = (invisible << 24) | (priority << 16) | distance;
                if (score < best_score) {
                    best_score = score;
                    best_a = a;
                    best_b = b;
                }
            }
        }
        if (best_score == start) {
            return;
        }
        int a = best_a;
        int b = best_b;
        int load = 0;
        Chunk* chunk = find_chunk(a, b);
        // Check if the chunk is already loaded
        if (!chunk) {
            load = 1;
            if (this->m_model->chunk_count < MAX_CHUNKS) {
                chunk = this->m_model->chunks + this->m_model->chunk_count++;
                init_chunk(chunk, a, b);
            } else {
                return;
            }
        }
        WorkerItem* item = &worker->item;
        item->p = chunk->p;
        item->q = chunk->q;
        item->load = load;
        for (int dp = -1; dp <= 1; dp++) {
            for (int dq = -1; dq <= 1; dq++) {
                Chunk* other = chunk;
                if (dp || dq) {
                    other = find_chunk(chunk->p + dp, chunk->q + dq);
                }
                if (other) {
                    // These maps are freed using C-library free function
                    Map* block_map = (Map*)malloc(sizeof(Map));
                    map_copy(block_map, &other->map);
                    Map* light_map = (Map*)malloc(sizeof(Map));
                    map_copy(light_map, &other->lights);
                    item->block_maps[dp + 1][dq + 1] = block_map;
                    item->light_maps[dp + 1][dq + 1] = light_map;
                } else {
                    item->block_maps[dp + 1][dq + 1] = 0;
                    item->light_maps[dp + 1][dq + 1] = 0;
                }
            }
        }
        chunk->dirty = 0;
        worker->state = WORKER_BUSY;
        worker->cnd.notify_one();
    } // ensure chunks worker

    void ensure_chunks(Player* player) {
        check_workers();
        force_chunks(player);
        for (auto&& worker : this->m_model->workers) {
            worker->mtx.lock();
            if (worker->state == WORKER_IDLE) {
                ensure_chunks_worker(player, worker.get());
            }
            worker->mtx.unlock();
        }
    }

    void unset_sign(int x, int y, int z) const {
        int p = chunked(static_cast<float>(x));
        int q = chunked(static_cast<float>(z));
        Chunk* chunk = find_chunk(p, q);
        if (chunk) {
            SignList* signs = &chunk->signs;
            if (sign_list_remove_all(signs, x, y, z)) {
                chunk->dirty = 1;
                db_delete_signs(x, y, z);
            }
        } else {
            db_delete_signs(x, y, z);
        }
    }

    void unset_sign_face(int x, int y, int z, int face) const {
        int p = chunked(static_cast<float>(x));
        int q = chunked(static_cast<float>(z));
        Chunk* chunk = find_chunk(p, q);
        if (chunk) {
            SignList* signs = &chunk->signs;
            if (sign_list_remove(signs, x, y, z, face)) {
                chunk->dirty = 1;
                db_delete_sign(x, y, z, face);
            }
        } else {
            db_delete_sign(x, y, z, face);
        }
    }

    void _set_sign(int p, int q, int x, int y, int z, int face, const char* text, int dirty) const {
        if (SDL_strlen(text) == 0) {
            unset_sign_face(x, y, z, face);
            return;
        }
        Chunk* chunk = find_chunk(p, q);
        if (chunk) {
            SignList* signs = &chunk->signs;
            sign_list_add(signs, x, y, z, face, text);
            if (dirty) {
                chunk->dirty = 1;
            }
        }
        db_insert_sign(p, q, x, y, z, face, text);
    }

    void set_sign(int x, int y, int z, int face, const char* text) const {
        int p = chunked(static_cast<float>(x));
        int q = chunked(static_cast<float>(z));
        _set_sign(p, q, x, y, z, face, text, 1);
    }

    void toggle_light(int x, int y, int z) const {
        int p = chunked(static_cast<float>(x));
        int q = chunked(static_cast<float>(z));
        Chunk* chunk = find_chunk(p, q);
        if (chunk) {
            Map* map = &chunk->lights;
            int w = map_get(map, x, y, z) ? 0 : 15;
            map_set(map, x, y, z, w);
            db_insert_light(p, q, x, y, z, w);
            dirty_chunk(chunk);
        }
    }

    void set_light(int p, int q, int x, int y, int z, int w) const {
        Chunk* chunk = find_chunk(p, q);
        if (chunk) {
            Map* map = &chunk->lights;
            if (map_set(map, x, y, z, w)) {
                dirty_chunk(chunk);
                db_insert_light(p, q, x, y, z, w);
            }
        } else {
            db_insert_light(p, q, x, y, z, w);
        }
    }

    void _set_block(int p, int q, int x, int y, int z, int w, int dirty) const {
        Chunk* chunk = find_chunk(p, q);
        if (chunk) {
            Map* map = &chunk->map;
            if (map_set(map, x, y, z, w)) {
                if (dirty) {
                    dirty_chunk(chunk);
                }
                db_insert_block(p, q, x, y, z, w);
            }
        } else {
            db_insert_block(p, q, x, y, z, w);
        }
        if (w == 0 && chunked(static_cast<float>(x)) == p && chunked(static_cast<float>(z)) == q) {
            unset_sign(x, y, z);
            set_light(p, q, x, y, z, 0);
        }
    }

    void set_block(int x, int y, int z, int w) const {
        int p = chunked(static_cast<float>(x));
        int q = chunked(static_cast<float>(z));
        _set_block(p, q, x, y, z, w, 1);
        for (int dx = -1; dx <= 1; dx++) {
            for (int dz = -1; dz <= 1; dz++) {
                if (dx == 0 && dz == 0) {
                    continue;
                }
                if (dx && chunked(static_cast<float>(x + dx)) == p) {
                    continue;
                }
                if (dz && chunked(static_cast<float>(z + dz)) == q) {
                    continue;
                }
                _set_block(p + dx, q + dz, x, y, z, -w, 1);
            }
        }
    }

    void record_block(int x, int y, int z, int w) {
        SDL_memcpy(&this->m_model->block1, &this->m_model->block0, sizeof(Block));
        this->m_model->block0.x = x;
        this->m_model->block0.y = y;
        this->m_model->block0.z = z;
        this->m_model->block0.w = w;
    }

    int get_block(int x, int y, int z) {
        int p = chunked(static_cast<float>(x));
        int q = chunked(static_cast<float>(z));
        Chunk* chunk = find_chunk(p, q);
        if (chunk) {
            Map* map = &chunk->map;
            return map_get(map, x, y, z);
        }
        return 0;
    }

    void builder_block(int x, int y, int z, int w) {
        if (y <= 0 || y >= 256) {
            return;
        }
        if (is_destructable(get_block(x, y, z))) {
            set_block(x, y, z, 0);
        }
        if (w) {
            set_block(x, y, z, w);
        }
    }

    /**
     * @brief Prepares to render by ensuring the chunks are loaded
     *
     */
    int render_chunks(Attrib* attrib, Player* player) {
        int result = 0;
        State* s = &player->state;
        this->ensure_chunks(player);
        int p = this->chunked(s->x);
        int q = this->chunked(s->z);
        float light = this->get_daylight();
        float matrix[16];
        // matrix.cpp -> set_matrix_3d
        set_matrix_3d(
            matrix, this->m_model->voxel_scene_w, this->m_model->voxel_scene_h,
            s->x, s->y, s->z, s->rx, s->ry, this->m_model->fov, static_cast<int>(this->m_model->is_ortho), this->m_model->render_radius);
        float planes[6][4];
        // matrix.cpp -> frustum_planes
        frustum_planes(planes, this->m_model->render_radius, matrix);
        glUseProgram(attrib->program);
        glUniformMatrix4fv(attrib->matrix, 1, GL_FALSE, matrix);
        glUniform3f(attrib->camera, s->x, s->y, s->z);
        glUniform1i(attrib->sampler, 0);
        glUniform1i(attrib->extra1, 2);
        glUniform1f(attrib->extra2, light);
        glUniform1f(attrib->extra3, static_cast<GLfloat>(this->m_model->render_radius * this->m_gui->chunk_size));
        glUniform1i(attrib->extra4, static_cast<int>(this->m_model->is_ortho));
        glUniform1f(attrib->timer, this->time_of_day());
        for (int i = 0; i < this->m_model->chunk_count; i++) {
            Chunk* chunk = this->m_model->chunks + i;
            if (this->chunk_distance(chunk, p, q) > this->m_model->render_radius) {
                continue;
            }
            if (!this->chunk_visible(planes, chunk->p, chunk->q, chunk->miny, chunk->maxy)) {
                continue;
            }
            this->draw_chunk(attrib, chunk);
            result += chunk->faces;
        }
        return result;
    }

    void render_signs(Attrib* attrib, Player* player) {
        State* s = &player->state;
        int p = chunked(s->x);
        int q = chunked(s->z);
        float matrix[16];
        set_matrix_3d(
            matrix, this->m_model->voxel_scene_w, this->m_model->voxel_scene_h,
            s->x, s->y, s->z, s->rx, s->ry, this->m_model->fov, static_cast<int>(this->m_model->is_ortho), this->m_model->render_radius);
        float planes[6][4];
        frustum_planes(planes, this->m_model->render_radius, matrix);

        glUseProgram(attrib->program);
        glUniformMatrix4fv(attrib->matrix, 1, GL_FALSE, matrix);
        glUniform1i(attrib->sampler, 3);
        glUniform1i(attrib->extra1, 1);

        for (int i = 0; i < this->m_model->chunk_count; i++) {
            Chunk* chunk = this->m_model->chunks + i;
            if (chunk_distance(chunk, p, q) > this->m_model->sign_radius) {
                continue;
            }
            if (!chunk_visible(
                planes, chunk->p, chunk->q, chunk->miny, chunk->maxy))
            {
                continue;
            }
            draw_signs(attrib, chunk);
        }
    }

    void render_sign(Attrib* attrib, Player* player) {
        if (!this->m_model->typing || this->m_model->typing_buffer[0] != CRAFT_KEY_SIGN) {
            return;
        }
        int x, y, z, face;
        if (!hit_test_face(player, &x, &y, &z, &face)) {
            return;
        }
        State* s = &player->state;
        float matrix[16];
        set_matrix_3d(
            matrix, this->m_model->voxel_scene_w, this->m_model->voxel_scene_h,
            s->x, s->y, s->z, s->rx, s->ry, this->m_model->fov, static_cast<int>(this->m_model->is_ortho), this->m_model->render_radius);
        glUseProgram(attrib->program);
        glUniformMatrix4fv(attrib->matrix, 1, GL_FALSE, matrix);
        glUniform1i(attrib->sampler, 3);
        glUniform1i(attrib->extra1, 1);
        char text[MAX_SIGN_LENGTH];
        SDL_strlcpy(text, this->m_model->typing_buffer + 1, MAX_SIGN_LENGTH);
        text[MAX_SIGN_LENGTH - 1] = '\0';
        GLfloat* data = malloc_faces(5, SDL_strlen(text));
        int length = _gen_sign_buffer(data, static_cast<float>(x), static_cast<float>(y), static_cast<float>(z), face, text);
        GLuint buffer = gen_faces(5, length, data);
        draw_sign(attrib, buffer, length);
        del_buffer(buffer);
    }

    void render_players(Attrib* attrib, Player* player) {
        State* s = &player->state;
        float matrix[16];
        set_matrix_3d(
            matrix, this->m_model->voxel_scene_w, this->m_model->voxel_scene_h,
            s->x, s->y, s->z, s->rx, s->ry, this->m_model->fov, static_cast<int>(this->m_model->is_ortho), this->m_model->render_radius);
        glUseProgram(attrib->program);
        glUniformMatrix4fv(attrib->matrix, 1, GL_FALSE, matrix);
        glUniform3f(attrib->camera, s->x, s->y, s->z);
        glUniform1i(attrib->sampler, 0);
        glUniform1f(attrib->timer, time_of_day());
        for (int i = 0; i < this->m_model->player_count; i++) {
            Player* other = &this->m_model->player;
            if (other != player) {
                draw_player(attrib, other);
            }
        }
    }

    void render_sky(Attrib* attrib, Player* player, GLuint buffer) {
        State* s = &player->state;
        float matrix[16];
        set_matrix_3d(
            matrix, this->m_model->voxel_scene_w, this->m_model->voxel_scene_h,
            0, 0, 0, s->rx, s->ry, this->m_model->fov, 0, this->m_model->render_radius);

        glUseProgram(attrib->program);
        glUniformMatrix4fv(attrib->matrix, 1, GL_FALSE, matrix);
        glUniform1i(attrib->sampler, 2);
        glUniform1f(attrib->timer, time_of_day());

        draw_triangles_3d(attrib, buffer, 512 * 3);
    }

    void render_wireframe(Attrib* attrib, Player* player) {
        State* s = &player->state;
        float matrix[16];
        set_matrix_3d(
            matrix, this->m_model->voxel_scene_w, this->m_model->voxel_scene_h,
            s->x, s->y, s->z, s->rx, s->ry, this->m_model->fov, static_cast<int>(this->m_model->is_ortho), this->m_model->render_radius);
        int hx, hy, hz;
        int hw = hit_test(0, s->x, s->y, s->z, s->rx, s->ry, &hx, &hy, &hz);
        if (is_obstacle(hw)) {
            glUseProgram(attrib->program);
            glLineWidth(1);
            glUniformMatrix4fv(attrib->matrix, 1, GL_FALSE, matrix);
            GLuint wireframe_buffer = gen_wireframe_buffer(static_cast<float>(hx), static_cast<float>(hy), static_cast<float>(hz), 0.53f);
            draw_lines(attrib, wireframe_buffer, 3, 24);
            del_buffer(wireframe_buffer);
        }
    }

    void render_crosshairs(Attrib* attrib) {
        float matrix[16];
        set_matrix_2d(matrix, this->m_model->voxel_scene_w, this->m_model->voxel_scene_h);
        glUseProgram(attrib->program);
        glLineWidth(static_cast<GLfloat>(4 * this->m_model->scale));
        glUniformMatrix4fv(attrib->matrix, 1, GL_FALSE, matrix);
        GLuint crosshair_buffer = gen_crosshair_buffer();
        draw_lines(attrib, crosshair_buffer, 2, 4);
        del_buffer(crosshair_buffer);
    }

    void render_item(Attrib* attrib) {
        float matrix[16];
        set_matrix_item(matrix, this->m_model->voxel_scene_w, this->m_model->voxel_scene_h, this->m_model->scale);
        glUseProgram(attrib->program);
        glUniformMatrix4fv(attrib->matrix, 1, GL_FALSE, matrix);
        glUniform3f(attrib->camera, 0, 0, 5);
        glUniform1i(attrib->sampler, 0);
        glUniform1f(attrib->timer, time_of_day());
        int w = items[this->m_model->item_index];
        if (is_plant(w)) {
            GLuint buffer = gen_plant_buffer(0, 0, 0, 0.5, w);
            draw_plant(attrib, buffer);
            del_buffer(buffer);
        } else {
            GLuint buffer = gen_cube_buffer(0, 0, 0, 0.5, w);
            draw_cube(attrib, buffer);
            del_buffer(buffer);
        }
    }

    void render_text(Attrib* attrib, int justify, float x, float y, float n, char* text) {
        float matrix[16];
        set_matrix_2d(matrix, this->m_model->voxel_scene_w, this->m_model->voxel_scene_h);
        glUseProgram(attrib->program);
        glUniformMatrix4fv(attrib->matrix, 1, GL_FALSE, matrix);
        glUniform1i(attrib->sampler, 1);
        glUniform1i(attrib->extra1, 0);
        GLsizei length = static_cast<GLsizei>(SDL_strlen(text));
        x -= n * justify * (length - 1) / 2;
        GLuint buffer = gen_text_buffer(x, y, n, text);
        draw_text(attrib, buffer, length);
        del_buffer(buffer);
    }

    void on_light() {
        State* s = &this->m_model->player.state;
        int hx, hy, hz;
        int hw = hit_test(0, s->x, s->y, s->z, s->rx, s->ry, &hx, &hy, &hz);
        if (hy > 0 && hy < 256 && is_destructable(hw)) {
            toggle_light(hx, hy, hz);
        }
    }

    void on_left_click() {
        State* s = &this->m_model->player.state;
        int hx, hy, hz;
        int hw = hit_test(0, s->x, s->y, s->z, s->rx, s->ry, &hx, &hy, &hz);
        if (hy > 0 && hy < 256 && is_destructable(hw)) {
            set_block(hx, hy, hz, 0);
            record_block(hx, hy, hz, 0);
#if defined(MAZE_DEBUG)
            SDL_Log("on_left_click(%d, %d, %d, %d, block_type: %d): ", hx, hy, hz, hw, items[this->m_model->item_index]);
#endif
            if (is_plant(get_block(hx, hy + 1, hz))) {
                set_block(hx, hy + 1, hz, 0);
            }
        }
    }

    void on_right_click() {
        State* s = &this->m_model->player.state;
        int hx, hy, hz;
        int hw = hit_test(1, s->x, s->y, s->z, s->rx, s->ry, &hx, &hy, &hz);
        if (hy > 0 && hy < 256 && is_obstacle(hw)) {
            if (!player_intersects_block(2, s->x, s->y, s->z, hx, hy, hz)) {
                set_block(hx, hy, hz, items[this->m_model->item_index]);
                record_block(hx, hy, hz, items[this->m_model->item_index]);
#if defined(MAZE_DEBUG)
                SDL_Log("on_right_click(%d, %d, %d, %d, block_type: %d): ", hx, hy, hz, hw, items[this->m_model->item_index]);
#endif
            }
        }
    }

    void on_middle_click() {
        State* s = &this->m_model->player.state;
        int hx, hy, hz;
        int hw = hit_test(0, s->x, s->y, s->z, s->rx, s->ry, &hx, &hy, &hz);
        for (int i = 0; i < item_count; i++) {
            if (items[i] == hw) {
                this->m_model->item_index = i;
                break;
            }
        }
    }

    /**
    * Reference: https://github.com/rswinkle/Craft/blob/sdl/src/main.c
    * @brief Handle SDL events and motion
    * @param dt
    * @return bool return true when events are handled successfully or not
    */
    bool handle_events_and_motion(double dt, bool& window_resizes) {
        static float dy = 0;
        State* s = &this->m_model->player.state;
        int sz = 0;
        int sx = 0;
        float mouse_mv = SDL_min(0.0025, dt);
        float dir_mv = 0.025f;
        int sc = -1;

        SDL_Keymod mod_state = SDL_GetModState();

        SDL_Event e;
        while (SDL_PollEvent(&e)) {
            ImGui_ImplSDL3_ProcessEvent(&e);

            switch (e.type) {
            case SDL_EVENT_QUIT: return false;
            case SDL_EVENT_KEY_DOWN: {
                sc = e.key.scancode;
                switch (sc) {
                case SDL_SCANCODE_ESCAPE: {
                    SDL_SetWindowRelativeMouseMode(this->m_model->window, false);
                    this->m_gui->capture_mouse = false;
                    this->m_gui->fullscreen = false;
                    this->m_model->typing = 0;
                    break;
                }
                case SDL_SCANCODE_RETURN: {
                    if (this->m_model->typing) {
                        if (mod_state) {
                            if (this->m_model->text_len < MAX_TEXT_LENGTH - 1) {
                                this->m_model->typing_buffer[this->m_model->text_len] = '\n';
                                this->m_model->typing_buffer[this->m_model->text_len + 1] = '\0';
                            }
                        } else {
                            this->m_model->typing = 0;
                            if (this->m_model->typing_buffer[0] == CRAFT_KEY_SIGN) {
                                Player* player = &this->m_model->player;
                                int x, y, z, face;
                                if (hit_test_face(player, &x, &y, &z, &face)) {
                                    set_sign(x, y, z, face, this->m_model->typing_buffer + 1);
                                }
                            }
                        }
                    } else {
                        if (mod_state) {
                            this->on_right_click();
                        } else {
                            this->on_left_click();
                        }
                    }
                    break;
                }
                                        // Change block type when mouse is captured
                case SDL_SCANCODE_0:
                case SDL_SCANCODE_1:
                case SDL_SCANCODE_2:
                case SDL_SCANCODE_3:
                case SDL_SCANCODE_4:
                case SDL_SCANCODE_5:
                case SDL_SCANCODE_6:
                case SDL_SCANCODE_7:
                case SDL_SCANCODE_8:
                case SDL_SCANCODE_9: {
                    if (!this->m_model->typing)
                        this->m_model->item_index = (sc - SDL_SCANCODE_1);
                    break;
                }
                case KEY_FLY: {
                    if (!this->m_model->typing)
                        this->m_model->flying = !this->m_model->flying;
                    break;
                }
                case KEY_ITEM_NEXT: {
                    if (!this->m_model->typing)
                        this->m_model->item_index = (this->m_model->item_index + 1) % item_count;
                    break;
                }
                case KEY_ITEM_PREV: {
                    if (!this->m_model->typing) {
                        this->m_model->item_index--;
                        if (this->m_model->item_index < 0)
                            this->m_model->item_index = item_count - 1;
                    }
                    break;
                }
                case KEY_CHAT: {
                    if (!this->m_model->typing) {
                        this->m_model->typing = 1;
                        this->m_model->typing_buffer[0] = '\0';
                        this->m_model->text_len = 0;
                        SDL_StartTextInput(this->m_model->window);
                    }
                    break;
                }
                case KEY_COMMAND: {
                    if (!this->m_model->typing) {
                        this->m_model->typing = 1;
                        this->m_model->typing_buffer[0] = '\0';
                        SDL_StartTextInput(this->m_model->window);
                    }
                    break;
                }
                case KEY_SIGN: {
                    if (this->m_gui->capture_mouse) {
                        this->m_model->typing = 1;
                        this->m_model->typing_buffer[0] = '\0';
                        SDL_StartTextInput(this->m_model->window);
                    }
                    break;
                }
                } // switch
                break;
            } // case SDL_EVENT_KEY_DOWN
            case SDL_EVENT_TEXT_INPUT: {
                if (this->m_model->typing && this->m_model->text_len < MAX_TEXT_LENGTH - 1) {
                    SDL_strlcat(this->m_model->typing_buffer, e.text.text, this->m_model->text_len);
                    this->m_model->text_len += SDL_strlen(e.text.text);
                }
                break;
            }
            case SDL_EVENT_FINGER_MOTION:
            case SDL_EVENT_MOUSE_MOTION: {
                if (this->m_gui->capture_mouse && SDL_GetWindowRelativeMouseMode(this->m_model->window)) {
                    // Adjust mouse motion based on relative center of voxel_scene_size
                    float adjusted_xrel = e.motion.xrel - static_cast<float>(m_model->voxel_scene_w) / 2.f;
                    float adjusted_yrel = e.motion.yrel - static_cast<float>(m_model->voxel_scene_h) / 2.f;

                    s->rx += e.motion.xrel * mouse_mv;
                    if (INVERT_MOUSE) {
                        s->ry += e.motion.yrel * mouse_mv;
                    } else {
                        s->ry -= e.motion.yrel * mouse_mv;
                    }
                    if (s->rx < 0) {
                        s->rx += RADIANS(360);
                    }
                    if (s->rx >= RADIANS(360)) {
                        s->rx -= RADIANS(360);
                    }
                    s->ry = SDL_max(s->ry, -RADIANS(90));
                    s->ry = SDL_min(s->ry, RADIANS(90));
                }
                break;
            }
            case SDL_EVENT_MOUSE_BUTTON_DOWN: {
                if (SDL_GetWindowRelativeMouseMode(this->m_model->window) && e.button.button == SDL_BUTTON_LEFT) {
                    if (mod_state) {
                        on_right_click();
                    } else {
                        on_left_click();
                    }
                } else if (SDL_GetWindowRelativeMouseMode(this->m_model->window) && e.button.button == SDL_BUTTON_RIGHT) {
                    if (mod_state) {
                        on_light();
                    } else {
                        on_right_click();
                    }
                } else if (e.button.button == SDL_BUTTON_MIDDLE) {
                    if (SDL_GetWindowRelativeMouseMode(this->m_model->window)) {
                        on_middle_click();
                    }
                }

                break;
            }
            case SDL_EVENT_MOUSE_WHEEL: {
                if (e.wheel.direction == SDL_MOUSEWHEEL_NORMAL) this->m_model->item_index += e.wheel.y;
                else this->m_model->item_index -= e.wheel.y;

                if (this->m_model->item_index < 0) this->m_model->item_index = item_count - 1;
                else this->m_model->item_index %= item_count;
                break;
            }
            case SDL_EVENT_WINDOW_EXPOSED:
            case SDL_EVENT_WINDOW_RESIZED: {
                window_resizes = true;
                this->m_model->scale = get_scale_factor();
                break;
            }
            } // switch
        } // SDL_Event
        // Handle motion updates

        const bool* state = SDL_GetKeyboardState(nullptr);

        if (!(this->m_model->typing)) {
            this->m_model->is_ortho = state[KEY_ORTHO] ? 64 : 0;
            this->m_model->fov = state[KEY_ZOOM] ? 15 : 65;
            if (state[KEY_FORWARD]) sz--;
            if (state[KEY_BACKWARD]) sz++;
            if (state[KEY_LEFT]) sx--;
            if (state[KEY_RIGHT]) sx++;
            if (state[SDL_SCANCODE_LEFT]) s->rx -= dir_mv;
            if (state[SDL_SCANCODE_RIGHT]) s->rx += dir_mv;
            if (state[SDL_SCANCODE_UP]) s->ry += dir_mv;
            if (state[SDL_SCANCODE_DOWN]) s->ry -= dir_mv;
        }

        float vx, vy, vz;
        get_motion_vector(this->m_model->flying, sz, sx, s->rx, s->ry, &vx, &vy, &vz);
        if (!this->m_model->typing) {
            if (state[KEY_JUMP]) {
                if (this->m_model->flying) {
                    vy = 1;
                } else if (dy == 0) {
                    dy = 8.5;
                }
            }
        }

        float speed = this->m_model->flying ? 16 : 5;
        int estimate = SDL_roundf(SDL_sqrtf(
            SDL_powf(vx * speed, 2) +
            SDL_powf(vy * speed + SDL_abs(dy) * 2, 2) +
            SDL_powf(vz * speed, 2)) * dt * 8);
        int step = SDL_max(dt, estimate);
        float ut = dt / step;
        vx = vx * ut * speed;
        vy = vy * ut * speed;
        vz = vz * ut * speed;
        for (int i = 0; i < step; i++) {
            if (this->m_model->flying) {
                dy = 0;
            } else {
                dy -= ut * 25;
                dy = SDL_max(dy, -250);
            }
            s->x += vx;
            s->y += vy + dy * ut;
            s->z += vz;
            if (collide(2, &s->x, &s->y, &s->z)) {
                dy = 0;
            }
        }
        if (s->y < 0) {
            s->y = highest_block(s->x, s->z) + 2;
        }

        return true;
    } // handle_events_and_motion

    /**
     * @brief Check what fullscreen modes are avaialble
     */
    void check_fullscreen_modes() {
        SDL_DisplayID display = SDL_GetPrimaryDisplay();
        int num_modes = 0;
        const SDL_DisplayMode* const* modes = SDL_GetFullscreenDisplayModes(display, &num_modes);
        if (modes) {
            for (int i = 0; i < num_modes; ++i) {
                const SDL_DisplayMode* mode = modes[i];
                SDL_Log("Display %" SDL_PRIu32 " mode %d: %dx%d@%gx %gHz\n",
                    display, i, mode->w, mode->h, mode->pixel_density, mode->refresh_rate);
            }
        }
    }

    /**
     * @brief Create SDL/GL window and context, check display modes
     */
    void create_window_and_context() {
#if defined(MAZE_DEBUG)
        SDL_Log("Setting SDL_GL_CONTEXT_DEBUG_FLAG\n");
        SDL_GL_SetAttribute(SDL_GL_CONTEXT_FLAGS, SDL_GL_CONTEXT_DEBUG_FLAG);
#else
        SDL_GL_SetAttribute(SDL_GL_CONTEXT_FLAGS, 0);
#endif

#if defined(__EMSCRIPTEN__)
#if defined(MAZE_DEBUG)
        SDL_Log("Setting SDL_GL_CONTEXT_PROFILE_ES\n");
#endif
        SDL_GL_SetAttribute(SDL_GL_CONTEXT_PROFILE_MASK, SDL_GL_CONTEXT_PROFILE_ES);
#else
#if defined(MAZE_DEBUG)
        SDL_Log("Setting SDL_GL_CONTEXT_PROFILE_CORE\n");
#endif
        SDL_GL_SetAttribute(SDL_GL_CONTEXT_PROFILE_MASK, SDL_GL_CONTEXT_PROFILE_CORE);
#endif

        SDL_GL_SetAttribute(SDL_GL_CONTEXT_MAJOR_VERSION, 3);
        SDL_GL_SetAttribute(SDL_GL_CONTEXT_MINOR_VERSION, 0);
        SDL_GL_SetAttribute(SDL_GL_DOUBLEBUFFER, 1);
        SDL_GL_SetAttribute(SDL_GL_DEPTH_SIZE, 24);
        SDL_GL_SetAttribute(SDL_GL_STENCIL_SIZE, 8);

        Uint32 window_flags = SDL_WINDOW_OPENGL | SDL_WINDOW_HIGH_PIXEL_DENSITY | SDL_WINDOW_RESIZABLE;

        this->m_model->window = SDL_CreateWindow(this->m_version.data(), INIT_WINDOW_WIDTH, INIT_WINDOW_HEIGHT, window_flags);
        if (this->m_model->window == nullptr) {
            SDL_LogError(SDL_LOG_CATEGORY_ERROR, "SDL_CreateWindow failed (%s)\n", SDL_GetError());
        }
        this->m_model->context = SDL_GL_CreateContext(this->m_model->window);

        if (this->m_model->context == nullptr) {
            SDL_LogError(SDL_LOG_CATEGORY_ERROR, "SDL_GL_CreateContext failed (%s)\n", SDL_GetError());
        }

        SDL_GL_MakeCurrent(this->m_model->window, this->m_model->context);

        SDL_GL_SetSwapInterval(this->m_gui->vsync);

        auto icon_path{ "textures/maze_in_green_32x32.bmp" };
        SDL_Surface* icon_surface = SDL_LoadBMP_IO(SDL_IOFromFile(icon_path, "rb"), true);
        if (icon_surface) {
            SDL_SetWindowIcon(this->m_model->window, icon_surface);
            SDL_DestroySurface(icon_surface);
        } else {
            SDL_LogError(SDL_LOG_CATEGORY_ERROR, "ERROR: Couldn't load icon at %s\n", icon_path);
        }
    } // create_window_and_context

    void reset_model() {
        SDL_memset(this->m_model->chunks, 0, sizeof(Chunk) * MAX_CHUNKS);
        this->m_model->chunk_count = 0;
        this->m_model->create_radius = CREATE_CHUNK_RADIUS;
        this->m_model->render_radius = RENDER_CHUNK_RADIUS;
        this->m_model->delete_radius = DELETE_CHUNK_RADIUS;
        this->m_model->sign_radius = RENDER_SIGN_RADIUS;
        SDL_memset(&this->m_model->player, 0, sizeof(Player) * MAX_PLAYERS);
        this->m_model->player_count = 1;
        this->m_model->flying = false;
        this->m_model->item_index = 0;
        this->m_model->day_length = DAY_LENGTH;
        this->m_model->start_time = (this->m_model->day_length / 3) * 1000;
        this->m_model->start_ticks = static_cast<int>(SDL_GetTicks());
        this->m_model->voxel_scene_w = INIT_WINDOW_WIDTH;
        this->m_model->voxel_scene_h = INIT_WINDOW_HEIGHT;
        this->m_model->scale = 1;
        this->m_model->is_ortho = false;
        this->m_model->fov = 65.f;
        SDL_snprintf(this->m_model->db_path, MAX_DB_PATH_LEN, "%s", DB_PATH);
        this->m_model->typing = false;
        this->m_model->typing_buffer[0] = '\0';
    }

}; // craft_impl

craft::craft(const std::string& version, const std::string& help, const int w, const int h)
    : m_pimpl{ std::make_unique<craft_impl>(cref(version), cref(help), w, h) } {
}

craft::~craft() = default;


/**
 * Run the craft-engine in a loop with SDL window open, compute the maze first
*/
bool craft::run(const std::list<std::string>& algos,
    const std::function<mazes::maze_types(const std::string& algo)>& get_maze_type_from_str,
    const std::function<int(int, int)>& get_int, std::mt19937& rng) const noexcept {

    // SDL INITIALIZATION //
    if (!SDL_Init(SDL_INIT_VIDEO | SDL_INIT_EVENTS)) {
        SDL_LogError(SDL_LOG_CATEGORY_ERROR, "SDL_Init failed (%s)\n", SDL_GetError());
        return false;
    }

    this->m_pimpl->create_window_and_context();

    auto&& sdl_window = this->m_pimpl->m_model->window;

    if (!sdl_window) {
        SDL_LogError(SDL_LOG_CATEGORY_ERROR, "SDL_Window failed (%s)\n", SDL_GetError());
        SDL_Quit();
        return false;
    }

    SDL_ShowWindow(sdl_window);
    SDL_SetWindowRelativeMouseMode(sdl_window, false);
    SDL_SetWindowPosition(sdl_window, SDL_WINDOWPOS_CENTERED, SDL_WINDOWPOS_CENTERED);

#if !defined(__EMSCRIPTEN__)
    if (!gladLoadGLLoader((GLADloadproc)SDL_GL_GetProcAddress)) {
        SDL_LogError(SDL_LOG_CATEGORY_ERROR, "OpenGL loader failed (%s)\n", SDL_GetError());
        SDL_Quit();
        return false;
    }
#endif

    //#if defined(MAZE_DEBUG)
    //    this->m_pimpl->check_fullscreen_modes();
    //#endif

#if defined(MAZE_DEBUG)
    const GLubyte* renderer = glGetString(GL_RENDERER);
    const GLubyte* vendor = glGetString(GL_VENDOR);
    const GLubyte* version = glGetString(GL_VERSION);
    const GLubyte* glslVersion = glGetString(GL_SHADING_LANGUAGE_VERSION);

    GLint major, minor;
    glGetIntegerv(GL_MAJOR_VERSION, &major);
    glGetIntegerv(GL_MINOR_VERSION, &minor);

    SDL_Log("-------------------------------------------------------------\n");
    SDL_Log("GL Vendor    : %s\n", vendor);
    SDL_Log("GL Renderer  : %s\n", renderer);
    SDL_Log("GL Version   : %s\n", version);
    SDL_Log("GL Version   : %d.%d\n", major, minor);
    SDL_Log("GLSL Version : %s\n", glslVersion);
    SDL_Log("-------------------------------------------------------------\n");
    bool dump_exts = false;
    if (dump_exts) {
        GLint nExtensions;
        glGetIntegerv(GL_NUM_EXTENSIONS, &nExtensions);
        for (int i = 0; i < nExtensions; i++) {
            SDL_Log("%s\n", glGetStringi(GL_EXTENSIONS, i));
        }
    }
#endif

    // LOAD TEXTURES
    GLuint texture;
    glGenTextures(1, &texture);
    glActiveTexture(GL_TEXTURE0);
    glBindTexture(GL_TEXTURE_2D, texture);
    glTexParameteri(GL_TEXTURE_2D, GL_TEXTURE_MIN_FILTER, GL_NEAREST);
    glTexParameteri(GL_TEXTURE_2D, GL_TEXTURE_MAG_FILTER, GL_NEAREST);
    load_png_texture("textures/texture.png");

    GLuint font;
    glGenTextures(1, &font);
    glActiveTexture(GL_TEXTURE1);
    glBindTexture(GL_TEXTURE_2D, font);
    glTexParameteri(GL_TEXTURE_2D, GL_TEXTURE_MIN_FILTER, GL_LINEAR);
    glTexParameteri(GL_TEXTURE_2D, GL_TEXTURE_MAG_FILTER, GL_LINEAR);
    load_png_texture("textures/font.png");

    GLuint sky;
    glGenTextures(1, &sky);
    glActiveTexture(GL_TEXTURE2);
    glBindTexture(GL_TEXTURE_2D, sky);
    glTexParameteri(GL_TEXTURE_2D, GL_TEXTURE_MIN_FILTER, GL_LINEAR);
    glTexParameteri(GL_TEXTURE_2D, GL_TEXTURE_MAG_FILTER, GL_LINEAR);
    glTexParameteri(GL_TEXTURE_2D, GL_TEXTURE_WRAP_S, GL_CLAMP_TO_EDGE);
    glTexParameteri(GL_TEXTURE_2D, GL_TEXTURE_WRAP_T, GL_CLAMP_TO_EDGE);
    load_png_texture("textures/sky.png");

    GLuint sign;
    glGenTextures(1, &sign);
    glActiveTexture(GL_TEXTURE3);
    glBindTexture(GL_TEXTURE_2D, sign);
    glTexParameteri(GL_TEXTURE_2D, GL_TEXTURE_MIN_FILTER, GL_NEAREST);
    glTexParameteri(GL_TEXTURE_2D, GL_TEXTURE_MAG_FILTER, GL_NEAREST);
    load_png_texture("textures/sign.png");

    // LOAD SHADERS 
    craft_impl::Attrib block_attrib = { 0 };
    craft_impl::Attrib line_attrib = { 0 };
    craft_impl::Attrib text_attrib = { 0 };
    craft_impl::Attrib sky_attrib = { 0 };
    craft_impl::Attrib screen_attrib = { 0 };
    craft_impl::Attrib blur_attrib = { 0 };

    GLuint program;

#if defined(__EMSCRIPTEN__)
    program = load_program("shaders/es/block_vertex.es.glsl", "shaders/es/block_fragment.es.glsl");
#else
    program = load_program("shaders/block_vertex.glsl", "shaders/block_fragment.glsl");
#endif
    block_attrib.program = program;
    block_attrib.position = 0;
    block_attrib.normal = 1;
    block_attrib.uv = 2;
    block_attrib.matrix = glGetUniformLocation(program, "matrix");
    block_attrib.sampler = glGetUniformLocation(program, "sampler");
    block_attrib.extra1 = glGetUniformLocation(program, "sky_sampler");
    block_attrib.extra2 = glGetUniformLocation(program, "daylight");
    block_attrib.extra3 = glGetUniformLocation(program, "fog_distance");
    block_attrib.extra4 = glGetUniformLocation(program, "is_ortho");
    block_attrib.camera = glGetUniformLocation(program, "camera");
    block_attrib.timer = glGetUniformLocation(program, "timer");

#if defined(__EMSCRIPTEN__)
    program = load_program("shaders/es/line_vertex.es.glsl", "shaders/es/line_fragment.es.glsl");
#else
    program = load_program("shaders/line_vertex.glsl", "shaders/line_fragment.glsl");
#endif
    line_attrib.program = program;
    line_attrib.position = 0;
    line_attrib.matrix = glGetUniformLocation(program, "matrix");

#if defined(__EMSCRIPTEN__)
    program = load_program("shaders/es/text_vertex.es.glsl", "shaders/es/text_fragment.es.glsl");
#else
    program = load_program("shaders/text_vertex.glsl", "shaders/text_fragment.glsl");
#endif
    text_attrib.program = program;
    text_attrib.position = 0;
    text_attrib.uv = 1;
    text_attrib.matrix = glGetUniformLocation(program, "matrix");
    text_attrib.sampler = glGetUniformLocation(program, "sampler");
    text_attrib.extra1 = glGetUniformLocation(program, "is_sign");

#if defined(__EMSCRIPTEN__)
    program = load_program("shaders/es/sky_vertex.es.glsl", "shaders/es/sky_fragment.es.glsl");
#else
    program = load_program("shaders/sky_vertex.glsl", "shaders/sky_fragment.glsl");
#endif
    sky_attrib.program = program;
    sky_attrib.position = 0;
    sky_attrib.normal = 1;
    sky_attrib.uv = 2;
    sky_attrib.matrix = glGetUniformLocation(program, "matrix");
    sky_attrib.sampler = glGetUniformLocation(program, "sampler");
    sky_attrib.timer = glGetUniformLocation(program, "timer");

    GLuint sky_buffer = m_pimpl->gen_sky_buffer();

#if defined(__EMSCRIPTEN__)
    // @TODO : Screen space GLSL ES shader
#else
    program = load_program("shaders/screen_vertex.glsl", "shaders/screen_fragment.glsl");
#endif
    screen_attrib.program = program;
    screen_attrib.position = 0;
    screen_attrib.uv = 1;
    screen_attrib.sampler = glGetUniformLocation(program, "screenTexture");
    screen_attrib.extra1 = glGetUniformLocation(program, "bloom");
    screen_attrib.extra2 = glGetUniformLocation(program, "exposure");
<<<<<<< HEAD
	screen_attrib.extra3 = glGetUniformLocation(program, "bloomBlur");
=======
    screen_attrib.extra3 = glGetUniformLocation(program, "bloomBlur");
>>>>>>> d3f121f4

#if defined(__EMSCRIPTEN__)
    // @TODO : Blur space GLSL ES shader
#else
    program = load_program("shaders/blur_vertex.glsl", "shaders/blur_fragment.glsl");
#endif
    blur_attrib.program = program;
    blur_attrib.position = 0;
    blur_attrib.uv = 1;
    blur_attrib.sampler = glGetUniformLocation(program, "image");
<<<<<<< HEAD
	blur_attrib.extra1 = glGetUniformLocation(program, "horizontal");
	blur_attrib.extra2 = glGetUniformLocation(program, "weight");
=======
    blur_attrib.extra1 = glGetUniformLocation(program, "horizontal");
    blur_attrib.extra2 = glGetUniformLocation(program, "weight");
>>>>>>> d3f121f4

    // DEAR IMGUI INIT - Setup Dear ImGui context
    IMGUI_CHECKVERSION();
    ImGui::CreateContext();
    ImGui::GetIO().ConfigFlags |= ImGuiConfigFlags_NavEnableKeyboard;
    ImGui::GetIO().ConfigFlags |= ImGuiConfigFlags_NavEnableGamepad;
    ImGui::GetIO().ConfigWindowsMoveFromTitleBarOnly = true;
    ImGui::GetIO().IniFilename = nullptr;

    // Setup ImGui Platform/Renderer backends
    ImGui_ImplSDL3_InitForOpenGL(sdl_window, this->m_pimpl->m_model->context);
    string glsl_version = "";
#if defined(__EMSCRIPTEN__)
    glsl_version = "#version 100";
#else
    glsl_version = "#version 130";
#endif
    ImGui_ImplOpenGL3_Init(glsl_version.c_str());
    ImGui::StyleColorsLight();
    ImFont* nunito_sans_font = ImGui::GetIO().Fonts->AddFontFromMemoryCompressedTTF(NunitoSans_compressed_data, NunitoSans_compressed_size, 18.f);

    IM_ASSERT(nunito_sans_font != nullptr);

    // DATABASE INITIALIZATION 
    if (USE_CACHE) {
        db_enable();
        if (db_init(this->m_pimpl->m_model->db_path)) {
#if defined(MAZE_DEBUG)
            SDL_LogError(SDL_LOG_CATEGORY_ERROR, "db_init failed\n");
#endif
            return false;
        }
    }

    // INITIALIZE WORKER THREADS
    m_pimpl->init_worker_threads();

    // Init some local vars for handling maze duties
    auto my_maze_type = get_maze_type_from_str(algos.back());
    auto&& gui = this->m_pimpl->m_gui;
    auto&& maze2 = this->m_pimpl->m_maze;
    auto&& model = this->m_pimpl->m_model;

    maze2 = make_unique<maze_builder>(gui->maze_width, gui->maze_length, gui->maze_height);

    auto maze_func = [&model, &my_maze_type, &get_int, &rng, &maze2](auto w, auto l, auto h) {
        maze2->set_width(w);
        maze2->set_length(l);
        maze2->set_height(h);
        maze2->compute_geometry(my_maze_type, get_int, rng, items[model->item_index]);
        };

    maze2->start_progress();
    maze_func(25, 25, 3);
    maze2->stop_progress();

    future<bool> write_success;
    auto maze_writer_fut = [&maze2](const string& filename) {
        if (!filename.empty()) {
            // get ready to write to file
            packaged_task<bool(const string& out_file)> maze_writing_task{ [&maze2](auto out)->bool {
                writer maze_writer;
                return maze_writer.write(out, maze2->to_wavefront_obj_str());
            } };
            auto writing_results = maze_writing_task.get_future();
            thread(std::move(maze_writing_task), filename).detach();
            return writing_results;
        } else {
            promise<bool> p;
            p.set_value(false);
            return p.get_future();
        }
        };

    auto json_writer = [&maze2](const string& outfile) -> string {
        auto&& vertices = maze2->get_writable_vertices();
        auto&& faces = maze2->get_faces();
        stringstream ss;
        // Set key if outfile is specified
        ss << "{\"name\":\"" << outfile << "\", \"data\":[";
        // Wavefront object file header
        ss << "\"# " << ZACHS_GH_REPO << "\\n\"";
        for (const auto& vertex : vertices) {
            ss << ",\"v " << get<0>(vertex) << " " << get<1>(vertex) << " " << get<2>(vertex) << "\\n\"";
        }

        // Note in writing the face that the index is 1-based
        // Also, there is no space after the 'f', until the loop
        for (const auto& face : faces) {
            ss << ",\"f";
            for (auto index : face) {
                ss << " " << index;
            }
            ss << "\\n\"";
        }

        ss << "]}";

        return ss.str();
        };

<<<<<<< HEAD
=======
    // Init OpenGL fields
    //GLuint minimap_texture = 0;

>>>>>>> d3f121f4
    // Vertex attributes for a quad that fills the entire screen in Normalized Device Coords
    static constexpr float quad_vertices[] = {
        // positions   // texCoords
        -1.0f,  1.0f,  0.0f, 1.0f,
        -1.0f, -1.0f,  0.0f, 0.0f,
         1.0f, -1.0f,  1.0f, 0.0f,

        -1.0f,  1.0f,  0.0f, 1.0f,
         1.0f, -1.0f,  1.0f, 0.0f,
         1.0f,  1.0f,  1.0f, 1.0f
    };
    GLuint quad_vao = 0, quad_vbo = 0;
    glGenVertexArrays(1, &quad_vao);
    glGenBuffers(1, &quad_vbo);
    glBindVertexArray(quad_vao);
    glBindBuffer(GL_ARRAY_BUFFER, quad_vbo);
    glBufferData(GL_ARRAY_BUFFER, sizeof(quad_vertices), &quad_vertices, GL_STATIC_DRAW);
    glEnableVertexAttribArray(0);
    glVertexAttribPointer(0, 2, GL_FLOAT, GL_FALSE, 4 * sizeof(float), (void*)0);
    glEnableVertexAttribArray(1);
    glVertexAttribPointer(1, 2, GL_FLOAT, GL_FALSE, 4 * sizeof(float), (void*)(2 * sizeof(float)));
    glBindVertexArray(0);

    craft_impl::BloomTools bloom_tools{};

    // LOCAL VARIABLES
    uint64_t previous = SDL_GetTicks();
    double last_commit = SDL_GetTicks();
    int triangle_faces = 0;
    bool running = true;

    craft_impl::Player* me = &m_pimpl->m_model->player;
    craft_impl::State* p_state = &m_pimpl->m_model->player.state;

    // LOAD STATE FROM DATABASE 
    int loaded = db_load_state(&p_state->x, &p_state->y, &p_state->z, &p_state->rx, &p_state->ry);
    if (!loaded) {
        p_state->x = 15.f;
        p_state->z = 15.f;
        p_state->y = this->m_pimpl->highest_block(p_state->x, p_state->z) + 55.f;
#if defined(MAZE_DEBUG)        
        SDL_Log("initial player state: x: %f, y: %f, z: %f\n", p_state->x, p_state->y, p_state->z);
#endif
    }

    me->id = 0;
    me->name = "Wade Watts";
    me->buffer = this->m_pimpl->gen_player_buffer(p_state->x, p_state->y, p_state->z, p_state->rx, p_state->ry);

    vector<uint8_t> current_maze_pixels;

#if defined(MAZE_DEBUG)
    SDL_Log("CHECK_GL_ERR() prior to main loop\n");
    CHECK_GL_ERR();
#endif

    // BEGIN EVENT LOOP
#if defined(__EMSCRIPTEN__)
    EMSCRIPTEN_MAINLOOP_BEGIN
#else
    while (running)
#endif
    {
        // FRAME RATE 
        uint64_t now = SDL_GetTicks();
        double elapsed = static_cast<double>(now - previous) / 1000.0;
        elapsed = SDL_min(elapsed, 0.2);
        elapsed = SDL_max(elapsed, 0.0);
        previous = now;

        // FLUSH DATABASE
        if (now - last_commit > COMMIT_INTERVAL) {
            db_commit();
            last_commit = now;
        }

        // Update player state
        p_state->t = static_cast<float>(elapsed);

        // Some GUI state variables
        static bool show_demo_window = false;
        static bool write_maze_now = false;

        if (write_maze_now) {
            // Writing the maze will run in the background - only do that on Desktop
            write_maze_now = false;
            // Only write the maze when **NOT** on the web browser
#if !defined(__EMSCRIPTEN__)
            write_success = maze_writer_fut(gui->outfile);
#endif
            this->m_pimpl->m_gui->maze_json = json_writer(gui->outfile);
        } else {
            // Failed to set maze
        }

        // Handle SDL events and motion updates
        static bool window_resizes = false;
        // Handle SDL events and motion (keyboard, mouse, etc.)
        running = this->m_pimpl->handle_events_and_motion(elapsed, ref(window_resizes));

        if (model->create_radius != gui->view) {
            model->create_radius = gui->view;
            model->render_radius = gui->view;
            model->delete_radius = gui->view;
        }

        // Use ImGui for GUI size calculations
        int display_w, display_h;
        SDL_GetWindowSize(sdl_window, &display_w, &display_h);
        ImVec2 display_size = { static_cast<float>(display_w), static_cast<float>(display_h) };

        // Start the Dear ImGui frame
        ImGui_ImplOpenGL3_NewFrame();
        ImGui_ImplSDL3_NewFrame();
        ImGui::NewFrame();
        ImGui::PushFont(nunito_sans_font);

        // Show the big demo window?
        if (show_demo_window)
            ImGui::ShowDemoWindow(&show_demo_window);

        float tab_window_width = display_size.x * 0.25f;
        // Tabs
        ImGui::SetNextWindowPos(ImVec2(0, 0));
        ImGui::SetNextWindowSize(ImVec2(display_size.x * 0.25f, display_size.y));
        ImGui::Begin("Tab Bar", nullptr, ImGuiWindowFlags_NoTitleBar | ImGuiWindowFlags_NoResize | ImGuiWindowFlags_NoMove);
        if (ImGui::BeginTabBar("Tabs")) {
            if (ImGui::BeginTabItem("Builder")) {
                static unsigned int MAX_MAZE_WIDTH = 1'000;
                if (ImGui::SliderInt("Width", &gui->maze_width, 5, MAX_MAZE_WIDTH)) {

                }
                static unsigned int MAX_MAZE_LENGTH = 1'000;
                if (ImGui::SliderInt("Length", &gui->maze_length, 5, MAX_MAZE_LENGTH)) {

                }
                static unsigned int MAX_MAZE_HEIGHT = 15;
                if (ImGui::SliderInt("Height", &gui->maze_height, 1, MAX_MAZE_HEIGHT)) {

                }
                static unsigned int MAX_SEED_VAL = 1'000;
                if (ImGui::SliderInt("Seed", &gui->seed, 0, MAX_SEED_VAL)) {
                    rng.seed(static_cast<unsigned long>(gui->seed));
                }
                ImGui::InputText("Outfile", &gui->outfile[0], IM_ARRAYSIZE(gui->outfile));
                if (ImGui::TreeNode("Maze Generator")) {
                    auto preview{ gui->maze_algo.c_str() };
                    ImGui::NewLine();
                    ImGuiComboFlags combo_flags = ImGuiComboFlags_PopupAlignLeft;
                    if (ImGui::BeginCombo("algorithm", preview, combo_flags)) {
                        for (const auto& itr : algos) {
                            bool is_selected = (itr == gui->maze_algo);
                            if (ImGui::Selectable(itr.c_str(), is_selected)) {
                                gui->maze_algo = itr;
                                my_maze_type = get_maze_type_from_str(itr);
                            }
                            // Set the initial focus when opening the combo (scrolling + keyboard navigation focus)
                            if (is_selected)
                                ImGui::SetItemDefaultFocus();
                        }
                        ImGui::EndCombo();
                    }
                    ImGui::NewLine();
                    ImGui::TreePop();
                }

                // Check if user has added a prefix to the Wavefront object file
                if (gui->outfile[0] != '.') {
                    if (ImGui::Button("Build!")) {
                        this->m_pimpl->reset_model();
                        maze2->start_progress();
                        maze_func(gui->maze_width, gui->maze_length, gui->maze_height);
                        maze2->stop_progress();
                        current_maze_pixels = maze2->to_pixels(my_maze_type, cref(get_int), cref(rng), 25);
                        write_maze_now = true;
                    } else {
                        ImGui::SameLine();
                        ImGui::Text("Building maze... %s\n", gui->outfile);
                    }
                } else {
                    // Disable the button
                    ImGui::BeginDisabled(true);
                    ImGui::PushStyleVar(ImGuiStyleVar_Alpha | ImGuiTabItemFlags_None, ImGui::GetStyle().Alpha * 0.5f);

                    // Render the button - don't need to check if the button is pressed because it's disabled
                    ImGui::Button("Build!");

                    // Re-enable items and revert style change
                    ImGui::PopStyleVar();
                    ImGui::EndDisabled();
                }

                // Let JavaScript handle file downloads in web browser  
                if (write_success.valid() && write_success.wait_for(chrono::seconds(0)) == future_status::ready) {
                    // Call the writer future and get the result
                    bool success = write_success.get();
                    if (success && gui->outfile[0] != '.') {
                        // Dont display a message on the web browser, let the web browser handle that
                        ImGui::NewLine();
                        ImGui::Text("Maze written to %s\n", gui->outfile);
                        ImGui::NewLine();
                    } else {
                        ImGui::NewLine();
                        ImGui::Text("Failed to write maze: %s\n", gui->outfile);
                        ImGui::NewLine();
                    }
                    gui->reset();
                }

                // Show progress when writing
                ImGui::NewLine();
                ImGui::PushStyleColor(ImGuiCol_Text, ImVec4(0.008f, 0.83f, 0.015f, 1.0f));
                ImGui::Text("Finished building maze in %f ms", maze2->get_progress_in_ms());
                ImGui::NewLine();
                ImGui::PopStyleColor();

                // Reset should remove outfile name, clear vertex data for all generated mazes and remove them from the world
                ImGui::PushStyleColor(ImGuiCol_Button, ImVec4(0.8f, 0.023f, 0.015f, 1.0f));
                if (ImGui::Button("Reset")) {
                    gui->reset();
                }
                ImGui::PopStyleColor();
                ImGui::NewLine();

                ImVec2 sidebar_xy = ImGui::GetContentRegionAvail();

                //if (glIsTexture(minimap_texture)) {
                //    glDeleteTextures(1, &minimap_texture);
                //}
                //glGenTextures(1, &minimap_texture);
                //glActiveTexture(GL_TEXTURE4);
                //glBindTexture(GL_TEXTURE_2D, minimap_texture);
                //glTexImage2D(GL_TEXTURE_2D, 0, GL_RGBA,
                //    static_cast<GLuint>(100), static_cast<GLuint>(250),
                //    0, GL_RGBA, GL_UNSIGNED_BYTE, current_maze_pixels.data());
                //glTexParameteri(GL_TEXTURE_2D, GL_TEXTURE_MIN_FILTER, GL_LINEAR);
                //glTexParameteri(GL_TEXTURE_2D, GL_TEXTURE_MAG_FILTER, GL_LINEAR);
                //glTexParameteri(GL_TEXTURE_2D, GL_TEXTURE_WRAP_S, GL_CLAMP_TO_EDGE);
                //glTexParameteri(GL_TEXTURE_2D, GL_TEXTURE_WRAP_T, GL_CLAMP_TO_EDGE);
                //glBindTexture(GL_TEXTURE_2D, 0);
                //// Flip UV coordinates for the image
                //ImVec2 uv0 = ImVec2(0.0f, 1.0f);
                //ImVec2 uv1 = ImVec2(1.0f, 0.0f);
                //ImGui::Image(reinterpret_cast<void*>(static_cast<intptr_t>(minimap_texture)),
                //    sidebar_xy, uv0, uv1);
                //glBindTexture(GL_TEXTURE_2D, 0);

                ImGui::EndTabItem();
            }
            if (ImGui::BeginTabItem("Stats")) {
                // Check the time
                int hour = static_cast<int>(m_pimpl->time_of_day() * 24.f);
                char am_pm = hour < 12 ? 'a' : 'p';
                hour = hour % 12;
                hour = hour ? hour : 12;
                ImGui::Text("chunk.p: %d\nchunk.q: %d\n", m_pimpl->chunked(p_state->x), m_pimpl->chunked(p_state->z));
                ImGui::Text("player.x: %.2f\nplayer.y: %.2f\nplayer.z: %.2f\n", p_state->x, p_state->y, p_state->z);
                ImGui::Text("#chunks: %d\n#triangles: %d\n", m_pimpl->m_model->chunk_count, triangle_faces * 2);
                ImGui::Text("time: %d%cm\n", hour, am_pm);
                ImGui::EndTabItem();
            }
            if (ImGui::BeginTabItem("Graphics")) {
                ImGui::Checkbox("Dark Mode", &gui->color_mode_dark);
                if (gui->color_mode_dark)
                    ImGui::StyleColorsDark();
                else
                    ImGui::StyleColorsLight();

                ImGui::SliderInt("Chunk Size", &gui->chunk_size, 8, 32);
                ImGui::SliderInt("View", &gui->view, 1, 24);

                // Prevent setting SDL_Window settings every frame
                static bool last_fullscreen = gui->fullscreen;
#if !defined(__EMSCRIPTEN__)                
                ImGui::Checkbox("Fullscreen (ESC to Exit)", &gui->fullscreen);
#endif
                bool update_fullscreen = (last_fullscreen != gui->fullscreen) ? true : false;
                last_fullscreen = gui->fullscreen;
                if (update_fullscreen) {
                    SDL_SetWindowFullscreen(sdl_window, gui->fullscreen);
#if defined(MAZE_DEBUG)
                    SDL_Log("Setting fullscreen to %d\n", gui->fullscreen);
#endif
                }

                static bool last_vsync = gui->vsync;
                ImGui::Checkbox("VSYNC", &gui->vsync);
                bool update_vsync = (last_vsync != gui->vsync) ? true : false;
                last_vsync = gui->vsync;
                if (update_vsync)
                    SDL_GL_SetSwapInterval(gui->vsync);

                ImGui::Checkbox("Show Items", &gui->show_items);
                ImGui::Checkbox("Show Wireframes", &gui->show_wireframes);
                ImGui::Checkbox("Show Crosshairs", &gui->show_crosshairs);
                ImGui::Checkbox("Apply Bloom Effect", &gui->apply_bloom_effect);
<<<<<<< HEAD
                    
=======

>>>>>>> d3f121f4
                ImGui::EndTabItem();
            }
            if (ImGui::BeginTabItem("Help")) {
                // Begin a child window with horizontal scrolling enabled
                ImGui::BeginChild("ScrollableText",
                    ImGui::GetContentRegionAvail(),
                    false, ImGuiWindowFlags_HorizontalScrollbar);

                ImGui::Text("%s\n", this->m_pimpl->m_help.data());
                ImGui::Text("\n");
                ImGui::Text(ZACHS_GH_REPO);
                ImGui::Text("\n");

                ImGui::EndChild();
                ImGui::EndTabItem();
            }
            ImGui::EndTabBar();
        } // Tabs
        ImGui::End();

        ImGui::SetNextWindowPos(ImVec2(tab_window_width, 0));
        ImGui::SetNextWindowSize(ImVec2(display_size.x * 0.75f, display_size.y));
        ImGui::Begin("Voxels",
            nullptr,
            ImGuiWindowFlags_NoResize |
            ImGuiWindowFlags_NoSavedSettings |
            ImGuiWindowFlags_NoScrollbar |
            ImGuiWindowFlags_NoCollapse |
            ImGuiWindowFlags_NoMove |
            ImGuiWindowFlags_NoTitleBar |
            ImGuiWindowFlags_NoBringToFrontOnFocus
        );

        ImVec2 voxel_scene_size = ImGui::GetContentRegionAvail();
        int voxel_scene_w = static_cast<int>(voxel_scene_size.x);
        int voxel_scene_h = static_cast<int>(voxel_scene_size.y);
        this->m_pimpl->m_model->voxel_scene_w = voxel_scene_w;
        this->m_pimpl->m_model->voxel_scene_h = voxel_scene_h;

        // Check if scene size changed
        if (window_resizes) {
            window_resizes = false;
            // Delete existing FBO objects
<<<<<<< HEAD
			if (glIsTexture(bloom_tools.color_buffers[0]) && glIsTexture(bloom_tools.color_buffers[1])) {
				glDeleteTextures(2, bloom_tools.color_buffers);
				glDeleteFramebuffers(1, &bloom_tools.fbo_hdr);
				glDeleteRenderbuffers(1, &bloom_tools.rbo_bloom_depth);
				glDeleteFramebuffers(2, bloom_tools.color_buffers_pingpong);
				glDeleteTextures(2, bloom_tools.color_buffers_pingpong);
			}
			bloom_tools.gen_framebuffers(voxel_scene_w, voxel_scene_h);
=======
            if (glIsTexture(bloom_tools.color_buffers[0]) && glIsTexture(bloom_tools.color_buffers[1])) {
                glDeleteTextures(2, bloom_tools.color_buffers);
                glDeleteFramebuffers(1, &bloom_tools.fbo_hdr);
                glDeleteRenderbuffers(1, &bloom_tools.rbo_bloom_depth);
                glDeleteFramebuffers(2, bloom_tools.color_buffers_pingpong);
                glDeleteTextures(2, bloom_tools.color_buffers_pingpong);
            }
            bloom_tools.gen_framebuffers(voxel_scene_w, voxel_scene_h);
>>>>>>> d3f121f4
        }

        // PREPARE TO RENDER 
        m_pimpl->delete_chunks();
        m_pimpl->del_buffer(me->buffer);
        me->buffer = this->m_pimpl->gen_player_buffer(p_state->x, p_state->y, p_state->z, p_state->rx, p_state->ry);

        // Bind the FBO that will store the 3D scene
        glClearColor(1.0f, 1.0f, 1.0f, 1.0f);
        glViewport(0, 0, voxel_scene_w, voxel_scene_h);
<<<<<<< HEAD
		glBindFramebuffer(GL_FRAMEBUFFER, bloom_tools.fbo_hdr);
=======
        glBindFramebuffer(GL_FRAMEBUFFER, bloom_tools.fbo_hdr);
>>>>>>> d3f121f4
        glClear(GL_COLOR_BUFFER_BIT | GL_DEPTH_BUFFER_BIT);
        glEnable(GL_DEPTH_TEST);
        glDepthFunc(GL_LEQUAL);
        glEnable(GL_CULL_FACE);

        m_pimpl->render_sky(&sky_attrib, me, sky_buffer);

        glClear(GL_DEPTH_BUFFER_BIT);

        triangle_faces = m_pimpl->render_chunks(&block_attrib, me);

        m_pimpl->render_signs(&text_attrib, me);

        m_pimpl->render_sign(&text_attrib, me);

        if (gui->show_wireframes) {
            m_pimpl->render_wireframe(&line_attrib, me);
        }

        if (gui->show_crosshairs) {
            m_pimpl->render_crosshairs(&line_attrib);
        }
        if (gui->show_items) {
            m_pimpl->render_item(&block_attrib);
        }

<<<<<<< HEAD
		// Complete the pingpong buffer for the bloom effect
        glUseProgram(blur_attrib.program);
		for (auto i = 0; i < bloom_tools.NUM_FBO_ITERATIONS; i++) {
			glBindFramebuffer(GL_FRAMEBUFFER, bloom_tools.fbo_pingpong[bloom_tools.horizontal_blur]);
			glUniform1i(blur_attrib.extra1, bloom_tools.horizontal_blur);
            glUniform1i(blur_attrib.sampler, 5);
            if (bloom_tools.first_iteration) {
				glActiveTexture(GL_TEXTURE5);
				glBindTexture(GL_TEXTURE_2D, bloom_tools.color_buffers[1]);
				bloom_tools.first_iteration = false;
            } else {
                glActiveTexture(GL_TEXTURE6);
                glBindTexture(GL_TEXTURE_2D, bloom_tools.color_buffers_pingpong[!bloom_tools.horizontal_blur]);
                glDrawArrays(GL_TRIANGLES, 0, 6);
            }
            bloom_tools.horizontal_blur = !bloom_tools.horizontal_blur;
            glBindVertexArray(quad_vao);
            glDrawArrays(GL_TRIANGLES, 0, 6);
		}
=======
        // Complete the pingpong buffer for the bloom effect
        glUseProgram(blur_attrib.program);
        for (auto i = 0; i < bloom_tools.NUM_FBO_ITERATIONS; i++) {
            glBindFramebuffer(GL_FRAMEBUFFER, bloom_tools.fbo_pingpong[bloom_tools.horizontal_blur]);
            glUniform1i(blur_attrib.extra1, bloom_tools.horizontal_blur);
            if (bloom_tools.first_iteration) {
                glBindTexture(GL_TEXTURE_2D, bloom_tools.color_buffers[1]);
                bloom_tools.first_iteration = false;
            } else {
                glBindTexture(GL_TEXTURE_2D, bloom_tools.color_buffers_pingpong[!bloom_tools.horizontal_blur]);
            }
            bloom_tools.horizontal_blur = !bloom_tools.horizontal_blur;
            glBindVertexArray(quad_vao);
			glDisable(GL_DEPTH_TEST);
            glDrawArrays(GL_TRIANGLES, 0, 6);
        }
>>>>>>> d3f121f4
        bloom_tools.first_iteration = true;

        glBindFramebuffer(GL_FRAMEBUFFER, 0);

        // Post-processing
<<<<<<< HEAD
		// Render HDR buffer to 2D quad and apply tone-mapping
=======
        // Render HDR buffer to 2D quad and apply bloom filter
>>>>>>> d3f121f4
        glClear(GL_COLOR_BUFFER_BIT);
        glDisable(GL_DEPTH_TEST);
        glDisable(GL_CULL_FACE);
        glUseProgram(screen_attrib.program);
<<<<<<< HEAD
        glUniform1i(screen_attrib.sampler, 0);
        glUniform1i(screen_attrib.extra3, 1);
        glUniform1i(screen_attrib.extra1, gui->apply_bloom_effect);
        glUniform1f(screen_attrib.extra2, 0.215f);
        glBindVertexArray(quad_vao);
		glActiveTexture(GL_TEXTURE0);
		glBindTexture(GL_TEXTURE_2D, bloom_tools.color_buffers[1]);
        glActiveTexture(GL_TEXTURE1);
		glBindTexture(GL_TEXTURE_2D, bloom_tools.color_buffers_pingpong[!bloom_tools.horizontal_blur]);
        glDrawArrays(GL_TRIANGLES, 0, 6);
        
=======
        glUniform1i(screen_attrib.sampler, 6);
        glUniform1i(screen_attrib.extra3, 7);
        glUniform1i(screen_attrib.extra1, gui->apply_bloom_effect);
        glUniform1f(screen_attrib.extra2, 1.0f);
        glBindVertexArray(quad_vao);
        glActiveTexture(GL_TEXTURE6);
        glBindTexture(GL_TEXTURE_2D, bloom_tools.color_buffers[0]);
        glActiveTexture(GL_TEXTURE7);
        glBindTexture(GL_TEXTURE_2D, bloom_tools.color_buffers_pingpong[!bloom_tools.horizontal_blur]);
        glDrawArrays(GL_TRIANGLES, 0, 6);

>>>>>>> d3f121f4
        glBindVertexArray(0);

        // Flip UV coordinates for the image
        ImVec2 uv0 = ImVec2(0.0f, 1.0f);
        ImVec2 uv1 = ImVec2(1.0f, 0.0f);
<<<<<<< HEAD
        ImGui::Image(reinterpret_cast<void*>(static_cast<intptr_t>(bloom_tools.color_buffers[1])), 
=======
        ImGui::Image(reinterpret_cast<void*>(static_cast<intptr_t>(bloom_tools.color_buffers[0])),
>>>>>>> d3f121f4
            voxel_scene_size, uv0, uv1);

        glBindFramebuffer(GL_FRAMEBUFFER, 0);

        ImGui::End();

#if !defined(__EMSCRIPTEN__)
        ImGui::Begin("Mouse Capture",
            nullptr,
            ImGuiWindowFlags_NoMove |
            ImGuiWindowFlags_NoResize |
            ImGuiWindowFlags_NoTitleBar);
        ImGui::SetWindowPos(ImVec2(display_size.x - 150, display_size.y - 50));
        ImGui::SetWindowSize(ImVec2(150, 50));
        if (ImGui::Checkbox("Mouse Capture", &this->m_pimpl->m_gui->capture_mouse)) {
            if (this->m_pimpl->m_gui->capture_mouse) {
                SDL_SetWindowRelativeMouseMode(sdl_window, true);
                ImGui::SetWindowFocus("Voxels");
            } else {
                SDL_SetWindowRelativeMouseMode(sdl_window, false);
            }
        }
        ImGui::End();
#endif

#if defined(MAZE_DEBUG)
        ImVec2 fps_window_size = ImVec2(display_size.x * 0.35f, 50);
        ImGui::SetNextWindowPos(ImVec2(display_size.x * 0.8f - fps_window_size.x, 0));
        ImGui::SetNextWindowSize(fps_window_size);
        ImGui::Begin("Framerate Window",
            nullptr,
            ImGuiWindowFlags_NoResize |
            ImGuiWindowFlags_NoSavedSettings |
            ImGuiWindowFlags_NoCollapse |
            ImGuiWindowFlags_NoMove |
            ImGuiWindowFlags_NoTitleBar
        );
        ImGui::SetWindowFontScale(1.25f);
        ImGui::Text("Application average %.3f ms/frame (%.1f FPS)", 1000.0f / ImGui::GetIO().Framerate, ImGui::GetIO().Framerate);
        ImGui::End();
#endif

        ImGui::PopFont();

        ImGui::Render();
        glViewport(0, 0, display_w, display_h);
        ImGui_ImplOpenGL3_RenderDrawData(ImGui::GetDrawData());

        SDL_GL_SwapWindow(sdl_window);

#if defined(MAZE_DEBUG)
        CHECK_GL_ERR();
#endif

    } // EVENT LOOP

#if defined(__EMSCRIPTEN__)
    EMSCRIPTEN_MAINLOOP_END;
    emscripten_cancel_main_loop();
#endif

    m_pimpl->cleanup_worker_threads();

#if defined(MAZE_DEBUG)
    SDL_Log("Closing DB. . .\n");
    SDL_Log("Cleaning up ImGui objects. . .");
    SDL_Log("Cleaning up OpenGL objects. . .");
    SDL_Log("Cleaning up SDL objects. . .");
#endif

    db_save_state(p_state->x, p_state->y, p_state->z, p_state->rx, p_state->ry);
    db_close();
    db_disable();

    m_pimpl->del_buffer(sky_buffer);
    m_pimpl->delete_all_chunks();
    m_pimpl->delete_all_players();

    ImGui_ImplOpenGL3_Shutdown();
    ImGui_ImplSDL3_Shutdown();
    ImGui::DestroyContext();

    glDeleteTextures(1, &texture);
    glDeleteTextures(1, &font);
    glDeleteTextures(1, &sky);
    glDeleteTextures(1, &sign);
    glDeleteRenderbuffers(1, &bloom_tools.rbo_bloom_depth);
    glDeleteFramebuffers(1, &bloom_tools.fbo_hdr);
    glDeleteFramebuffers(2, bloom_tools.fbo_pingpong);
    glDeleteTextures(2, bloom_tools.color_buffers);
    glDeleteTextures(2, bloom_tools.color_buffers_pingpong);
<<<<<<< HEAD
	glDeleteTextures(1, &minimap_texture);
=======
    //glDeleteTextures(1, &minimap_texture);
>>>>>>> d3f121f4
    glDeleteVertexArrays(1, &quad_vao);
    glDeleteBuffers(1, &quad_vbo);
    glDeleteProgram(block_attrib.program);
    glDeleteProgram(text_attrib.program);
    glDeleteProgram(sky_attrib.program);
    glDeleteProgram(line_attrib.program);
    glDeleteProgram(screen_attrib.program);
<<<<<<< HEAD
	glDeleteProgram(blur_attrib.program);
=======
    glDeleteProgram(blur_attrib.program);
>>>>>>> d3f121f4

    SDL_GL_DestroyContext(this->m_pimpl->m_model->context);
    SDL_DestroyWindow(sdl_window);
    SDL_Quit();

    return true;
}  // run

/**
 * @brief helper functions for use with EMSDK bindings
 */
void craft::mouse(bool mouse) noexcept {
    this->m_pimpl->m_gui->capture_mouse = mouse;
}

void craft::fullscreen(bool fullscreen) noexcept {
    this->m_pimpl->m_gui->fullscreen = fullscreen;
}

/**
 *
 *
 * @brief Used by Emscripten mostly to produce a JSON string containing the vertex data
 * @return returns JSON-encoded string: "{\"name\":\"MyMaze\", \"data\":\"v 1.0 1.0 0.0\\nv -1.0 1.0 0.0\\n...\"}";
 */
std::string craft::mazes() const noexcept {
    return this->m_pimpl->m_gui->maze_json;
}<|MERGE_RESOLUTION|>--- conflicted
+++ resolved
@@ -132,11 +132,7 @@
         Gui() : fullscreen(false), vsync(true), color_mode_dark(false),
             capture_mouse(false), chunk_size(8),
             show_items(true), show_wireframes(true), show_crosshairs(true),
-<<<<<<< HEAD
 			apply_bloom_effect(true),
-=======
-            apply_bloom_effect(true),
->>>>>>> d3f121f4
             outfile(".obj"), seed(101), maze_width(25), maze_height(5), maze_length(28),
             maze_algo("binary_tree"), maze_json(""), view(20) {
 
@@ -208,19 +204,11 @@
             return *this;
         }
 
-<<<<<<< HEAD
 		GuiBuilder& view(int value) {
 			gui.view = value;
 			return *this;
 		}
         
-=======
-        GuiBuilder& view(int value) {
-            gui.view = value;
-            return *this;
-        }
-
->>>>>>> d3f121f4
         Gui build() const {
             return gui;
         }
@@ -241,7 +229,6 @@
         BloomTools() : fbo_hdr(0), fbo_pingpong{ 0, 0 }, rbo_bloom_depth(0),
             color_buffers{ 0, 0 }, color_buffers_pingpong{ 0, 0 },
             first_iteration(true), horizontal_blur(true) {
-<<<<<<< HEAD
 		}
 
 		void reset() {
@@ -254,20 +241,6 @@
 			color_buffers_pingpong[0] = 0;
 			color_buffers_pingpong[1] = 0;
 		}
-=======
-        }
-
-        void reset() {
-            fbo_hdr = 0;
-            rbo_bloom_depth = 0;
-            fbo_pingpong[0] = 0;
-            fbo_pingpong[1] = 0;
-            color_buffers[0] = 0;
-            color_buffers[1] = 0;
-            color_buffers_pingpong[0] = 0;
-            color_buffers_pingpong[1] = 0;
-        }
->>>>>>> d3f121f4
 
         void gen_framebuffers(int w, int h) {
             glGenFramebuffers(1, &fbo_hdr);
@@ -275,18 +248,11 @@
 
             glGenTextures(2, color_buffers);
             for (auto i = 0; i < 2; ++i) {
-<<<<<<< HEAD
                 glActiveTexture(GL_TEXTURE4 + i);
                 glBindTexture(GL_TEXTURE_2D, color_buffers[i]);
                 glTexImage2D(GL_TEXTURE_2D, 0, GL_RGBA16F, w, h, 0, GL_RGBA, GL_FLOAT, nullptr);
                 glTexParameteri(GL_TEXTURE_2D, GL_TEXTURE_MIN_FILTER, GL_LINEAR);
                 glTexParameteri(GL_TEXTURE_2D, GL_TEXTURE_MAG_FILTER, GL_LINEAR);
-=======
-                glBindTexture(GL_TEXTURE_2D, color_buffers[i]);
-                glTexImage2D(GL_TEXTURE_2D, 0, GL_RGBA16F, w, h, 0, GL_RGBA, GL_FLOAT, nullptr);
-                glTexParameteri(GL_TEXTURE_2D, GL_TEXTURE_MIN_FILTER, GL_NEAREST);
-                glTexParameteri(GL_TEXTURE_2D, GL_TEXTURE_MAG_FILTER, GL_NEAREST);
->>>>>>> d3f121f4
                 glTexParameteri(GL_TEXTURE_2D, GL_TEXTURE_WRAP_S, GL_CLAMP_TO_EDGE);
                 glTexParameteri(GL_TEXTURE_2D, GL_TEXTURE_WRAP_T, GL_CLAMP_TO_EDGE);
                 glFramebufferTexture2D(GL_FRAMEBUFFER, GL_COLOR_ATTACHMENT0 + i, GL_TEXTURE_2D, color_buffers[i], 0);
@@ -305,7 +271,6 @@
             glGenFramebuffers(2, fbo_pingpong);
             glGenTextures(2, color_buffers_pingpong);
             for (auto i = 0; i < 2; i++) {
-<<<<<<< HEAD
                 glActiveTexture(GL_TEXTURE6 + i);
                 glBindTexture(GL_TEXTURE_2D, color_buffers_pingpong[i]);
                 glTexImage2D(GL_TEXTURE_2D, 0, GL_RGBA16F, w, h, 0, GL_RGBA, GL_FLOAT, nullptr);
@@ -317,20 +282,6 @@
                 glFramebufferTexture2D(GL_FRAMEBUFFER, GL_COLOR_ATTACHMENT0, GL_TEXTURE_2D, color_buffers_pingpong[i], 0);
             }
 
-=======
-				glBindFramebuffer(GL_FRAMEBUFFER, fbo_pingpong[i]);
-                glBindTexture(GL_TEXTURE_2D, color_buffers_pingpong[i]);
-                glTexImage2D(GL_TEXTURE_2D, 0, GL_RGBA16F, w, h, 0, GL_RGBA, GL_FLOAT, nullptr);
-                glTexParameteri(GL_TEXTURE_2D, GL_TEXTURE_MIN_FILTER, GL_NEAREST);
-                glTexParameteri(GL_TEXTURE_2D, GL_TEXTURE_MAG_FILTER, GL_NEAREST);
-                glTexParameteri(GL_TEXTURE_2D, GL_TEXTURE_WRAP_S, GL_CLAMP_TO_EDGE);
-                glTexParameteri(GL_TEXTURE_2D, GL_TEXTURE_WRAP_T, GL_CLAMP_TO_EDGE);
-                glFramebufferTexture2D(GL_FRAMEBUFFER, GL_COLOR_ATTACHMENT0, GL_TEXTURE_2D, color_buffers_pingpong[i], 0);
-            }
-
-			check_framebuffer();
-
->>>>>>> d3f121f4
 #if defined(MAZE_DEBUG)
             SDL_Log("Creating FBO with width: %d and height: %d\n", w, h);
 #endif
@@ -371,13 +322,119 @@
                     break;
                 }
             }
-<<<<<<< HEAD
 		} // check_framebuffer
 	}; // class
-=======
+
+    class BloomTools {
+    public:
+        GLuint fbo_hdr, fbo_pingpong[2];
+        GLuint rbo_bloom_depth;
+        // Hold 2 floating point color buffers (1 for normal rendering, 
+        //  the other one for brightness treshold values)
+        GLuint color_buffers[2], color_buffers_pingpong[2];
+
+        // State variables
+        bool first_iteration, horizontal_blur;
+        static constexpr unsigned int NUM_FBO_ITERATIONS = 10;
+
+        BloomTools() : fbo_hdr(0), fbo_pingpong{ 0, 0 }, rbo_bloom_depth(0),
+            color_buffers{ 0, 0 }, color_buffers_pingpong{ 0, 0 },
+            first_iteration(true), horizontal_blur(true) {
+        }
+
+        void reset() {
+            fbo_hdr = 0;
+            rbo_bloom_depth = 0;
+            fbo_pingpong[0] = 0;
+            fbo_pingpong[1] = 0;
+            color_buffers[0] = 0;
+            color_buffers[1] = 0;
+            color_buffers_pingpong[0] = 0;
+            color_buffers_pingpong[1] = 0;
+        }
+
+        void gen_framebuffers(int w, int h) {
+            glGenFramebuffers(1, &fbo_hdr);
+            glBindFramebuffer(GL_FRAMEBUFFER, fbo_hdr);
+
+            glGenTextures(2, color_buffers);
+            for (auto i = 0; i < 2; ++i) {
+                glBindTexture(GL_TEXTURE_2D, color_buffers[i]);
+                glTexImage2D(GL_TEXTURE_2D, 0, GL_RGBA16F, w, h, 0, GL_RGBA, GL_FLOAT, nullptr);
+                glTexParameteri(GL_TEXTURE_2D, GL_TEXTURE_MIN_FILTER, GL_NEAREST);
+                glTexParameteri(GL_TEXTURE_2D, GL_TEXTURE_MAG_FILTER, GL_NEAREST);
+                glTexParameteri(GL_TEXTURE_2D, GL_TEXTURE_WRAP_S, GL_CLAMP_TO_EDGE);
+                glTexParameteri(GL_TEXTURE_2D, GL_TEXTURE_WRAP_T, GL_CLAMP_TO_EDGE);
+                glFramebufferTexture2D(GL_FRAMEBUFFER, GL_COLOR_ATTACHMENT0 + i, GL_TEXTURE_2D, color_buffers[i], 0);
+            }
+
+            glGenRenderbuffers(1, &rbo_bloom_depth);
+            glBindRenderbuffer(GL_RENDERBUFFER, rbo_bloom_depth);
+            glRenderbufferStorage(GL_RENDERBUFFER, GL_DEPTH_COMPONENT, w, h);
+            glFramebufferRenderbuffer(GL_FRAMEBUFFER, GL_DEPTH_ATTACHMENT, GL_RENDERBUFFER, rbo_bloom_depth);
+            // Split color attachments to use for rendering (for this specific framebuffer)
+            GLuint attachments[2] = { GL_COLOR_ATTACHMENT0, GL_COLOR_ATTACHMENT1 };
+            glDrawBuffers(2, attachments);
+            glBindFramebuffer(GL_FRAMEBUFFER, 0);
+
+            // Setup the ping-pong framebuffers for blurring
+            glGenFramebuffers(2, fbo_pingpong);
+            glGenTextures(2, color_buffers_pingpong);
+            for (auto i = 0; i < 2; i++) {
+				glBindFramebuffer(GL_FRAMEBUFFER, fbo_pingpong[i]);
+                glBindTexture(GL_TEXTURE_2D, color_buffers_pingpong[i]);
+                glTexImage2D(GL_TEXTURE_2D, 0, GL_RGBA16F, w, h, 0, GL_RGBA, GL_FLOAT, nullptr);
+                glTexParameteri(GL_TEXTURE_2D, GL_TEXTURE_MIN_FILTER, GL_NEAREST);
+                glTexParameteri(GL_TEXTURE_2D, GL_TEXTURE_MAG_FILTER, GL_NEAREST);
+                glTexParameteri(GL_TEXTURE_2D, GL_TEXTURE_WRAP_S, GL_CLAMP_TO_EDGE);
+                glTexParameteri(GL_TEXTURE_2D, GL_TEXTURE_WRAP_T, GL_CLAMP_TO_EDGE);
+                glFramebufferTexture2D(GL_FRAMEBUFFER, GL_COLOR_ATTACHMENT0, GL_TEXTURE_2D, color_buffers_pingpong[i], 0);
+            }
+
+			check_framebuffer();
+
+#if defined(MAZE_DEBUG)
+            SDL_Log("Creating FBO with width: %d and height: %d\n", w, h);
+#endif
+
+            glBindFramebuffer(GL_FRAMEBUFFER, 0);
+        } // gen
+
+        void check_framebuffer() {
+            // Check for FBO initialization errors
+            GLenum status = glCheckFramebufferStatus(GL_FRAMEBUFFER);
+            if (status != GL_FRAMEBUFFER_COMPLETE) {
+                switch (status) {
+                case GL_FRAMEBUFFER_UNDEFINED:
+                    SDL_LogError(SDL_LOG_CATEGORY_ERROR, "GL_FRAMEBUFFER_UNDEFINED\n");
+                    break;
+                case GL_FRAMEBUFFER_INCOMPLETE_ATTACHMENT:
+                    SDL_LogError(SDL_LOG_CATEGORY_ERROR, "GL_FRAMEBUFFER_INCOMPLETE_ATTACHMENT\n");
+                    break;
+                case GL_FRAMEBUFFER_INCOMPLETE_MISSING_ATTACHMENT:
+                    SDL_LogError(SDL_LOG_CATEGORY_ERROR, "GL_FRAMEBUFFER_INCOMPLETE_MISSING_ATTACHMENT\n");
+                    break;
+                case GL_FRAMEBUFFER_UNSUPPORTED:
+                    SDL_LogError(SDL_LOG_CATEGORY_ERROR, "GL_FRAMEBUFFER_UNSUPPORTED\n");
+                    break;
+                case GL_FRAMEBUFFER_INCOMPLETE_MULTISAMPLE:
+                    SDL_LogError(SDL_LOG_CATEGORY_ERROR, "GL_FRAMEBUFFER_INCOMPLETE_MULTISAMPLE\n");
+                    break;
+#if !defined(__EMSCRIPTEN__)
+                case GL_FRAMEBUFFER_INCOMPLETE_DRAW_BUFFER:
+                    SDL_LogError(SDL_LOG_CATEGORY_ERROR, "GL_FRAMEBUFFER_INCOMPLETE_DRAW_BUFFER\n");
+                    break;
+                case GL_FRAMEBUFFER_INCOMPLETE_READ_BUFFER:
+                    SDL_LogError(SDL_LOG_CATEGORY_ERROR, "GL_FRAMEBUFFER_INCOMPLETE_READ_BUFFER\n");
+                    break;
+#endif
+                default:
+                    SDL_LogError(SDL_LOG_CATEGORY_ERROR, "Unknown FBO error\n");
+                    break;
+                }
+            }
         } // check_framebuffer
     }; // class
->>>>>>> d3f121f4
 
     typedef struct {
         Map map;
@@ -2682,11 +2739,7 @@
     screen_attrib.sampler = glGetUniformLocation(program, "screenTexture");
     screen_attrib.extra1 = glGetUniformLocation(program, "bloom");
     screen_attrib.extra2 = glGetUniformLocation(program, "exposure");
-<<<<<<< HEAD
-	screen_attrib.extra3 = glGetUniformLocation(program, "bloomBlur");
-=======
     screen_attrib.extra3 = glGetUniformLocation(program, "bloomBlur");
->>>>>>> d3f121f4
 
 #if defined(__EMSCRIPTEN__)
     // @TODO : Blur space GLSL ES shader
@@ -2697,13 +2750,8 @@
     blur_attrib.position = 0;
     blur_attrib.uv = 1;
     blur_attrib.sampler = glGetUniformLocation(program, "image");
-<<<<<<< HEAD
-	blur_attrib.extra1 = glGetUniformLocation(program, "horizontal");
-	blur_attrib.extra2 = glGetUniformLocation(program, "weight");
-=======
     blur_attrib.extra1 = glGetUniformLocation(program, "horizontal");
     blur_attrib.extra2 = glGetUniformLocation(program, "weight");
->>>>>>> d3f121f4
 
     // DEAR IMGUI INIT - Setup Dear ImGui context
     IMGUI_CHECKVERSION();
@@ -2805,12 +2853,9 @@
         return ss.str();
         };
 
-<<<<<<< HEAD
-=======
     // Init OpenGL fields
     //GLuint minimap_texture = 0;
 
->>>>>>> d3f121f4
     // Vertex attributes for a quad that fills the entire screen in Normalized Device Coords
     static constexpr float quad_vertices[] = {
         // positions   // texCoords
@@ -3107,11 +3152,7 @@
                 ImGui::Checkbox("Show Wireframes", &gui->show_wireframes);
                 ImGui::Checkbox("Show Crosshairs", &gui->show_crosshairs);
                 ImGui::Checkbox("Apply Bloom Effect", &gui->apply_bloom_effect);
-<<<<<<< HEAD
-                    
-=======
-
->>>>>>> d3f121f4
+
                 ImGui::EndTabItem();
             }
             if (ImGui::BeginTabItem("Help")) {
@@ -3155,16 +3196,6 @@
         if (window_resizes) {
             window_resizes = false;
             // Delete existing FBO objects
-<<<<<<< HEAD
-			if (glIsTexture(bloom_tools.color_buffers[0]) && glIsTexture(bloom_tools.color_buffers[1])) {
-				glDeleteTextures(2, bloom_tools.color_buffers);
-				glDeleteFramebuffers(1, &bloom_tools.fbo_hdr);
-				glDeleteRenderbuffers(1, &bloom_tools.rbo_bloom_depth);
-				glDeleteFramebuffers(2, bloom_tools.color_buffers_pingpong);
-				glDeleteTextures(2, bloom_tools.color_buffers_pingpong);
-			}
-			bloom_tools.gen_framebuffers(voxel_scene_w, voxel_scene_h);
-=======
             if (glIsTexture(bloom_tools.color_buffers[0]) && glIsTexture(bloom_tools.color_buffers[1])) {
                 glDeleteTextures(2, bloom_tools.color_buffers);
                 glDeleteFramebuffers(1, &bloom_tools.fbo_hdr);
@@ -3173,7 +3204,6 @@
                 glDeleteTextures(2, bloom_tools.color_buffers_pingpong);
             }
             bloom_tools.gen_framebuffers(voxel_scene_w, voxel_scene_h);
->>>>>>> d3f121f4
         }
 
         // PREPARE TO RENDER 
@@ -3184,11 +3214,7 @@
         // Bind the FBO that will store the 3D scene
         glClearColor(1.0f, 1.0f, 1.0f, 1.0f);
         glViewport(0, 0, voxel_scene_w, voxel_scene_h);
-<<<<<<< HEAD
-		glBindFramebuffer(GL_FRAMEBUFFER, bloom_tools.fbo_hdr);
-=======
         glBindFramebuffer(GL_FRAMEBUFFER, bloom_tools.fbo_hdr);
->>>>>>> d3f121f4
         glClear(GL_COLOR_BUFFER_BIT | GL_DEPTH_BUFFER_BIT);
         glEnable(GL_DEPTH_TEST);
         glDepthFunc(GL_LEQUAL);
@@ -3215,27 +3241,6 @@
             m_pimpl->render_item(&block_attrib);
         }
 
-<<<<<<< HEAD
-		// Complete the pingpong buffer for the bloom effect
-        glUseProgram(blur_attrib.program);
-		for (auto i = 0; i < bloom_tools.NUM_FBO_ITERATIONS; i++) {
-			glBindFramebuffer(GL_FRAMEBUFFER, bloom_tools.fbo_pingpong[bloom_tools.horizontal_blur]);
-			glUniform1i(blur_attrib.extra1, bloom_tools.horizontal_blur);
-            glUniform1i(blur_attrib.sampler, 5);
-            if (bloom_tools.first_iteration) {
-				glActiveTexture(GL_TEXTURE5);
-				glBindTexture(GL_TEXTURE_2D, bloom_tools.color_buffers[1]);
-				bloom_tools.first_iteration = false;
-            } else {
-                glActiveTexture(GL_TEXTURE6);
-                glBindTexture(GL_TEXTURE_2D, bloom_tools.color_buffers_pingpong[!bloom_tools.horizontal_blur]);
-                glDrawArrays(GL_TRIANGLES, 0, 6);
-            }
-            bloom_tools.horizontal_blur = !bloom_tools.horizontal_blur;
-            glBindVertexArray(quad_vao);
-            glDrawArrays(GL_TRIANGLES, 0, 6);
-		}
-=======
         // Complete the pingpong buffer for the bloom effect
         glUseProgram(blur_attrib.program);
         for (auto i = 0; i < bloom_tools.NUM_FBO_ITERATIONS; i++) {
@@ -3252,34 +3257,16 @@
 			glDisable(GL_DEPTH_TEST);
             glDrawArrays(GL_TRIANGLES, 0, 6);
         }
->>>>>>> d3f121f4
         bloom_tools.first_iteration = true;
 
         glBindFramebuffer(GL_FRAMEBUFFER, 0);
 
         // Post-processing
-<<<<<<< HEAD
-		// Render HDR buffer to 2D quad and apply tone-mapping
-=======
         // Render HDR buffer to 2D quad and apply bloom filter
->>>>>>> d3f121f4
         glClear(GL_COLOR_BUFFER_BIT);
         glDisable(GL_DEPTH_TEST);
         glDisable(GL_CULL_FACE);
         glUseProgram(screen_attrib.program);
-<<<<<<< HEAD
-        glUniform1i(screen_attrib.sampler, 0);
-        glUniform1i(screen_attrib.extra3, 1);
-        glUniform1i(screen_attrib.extra1, gui->apply_bloom_effect);
-        glUniform1f(screen_attrib.extra2, 0.215f);
-        glBindVertexArray(quad_vao);
-		glActiveTexture(GL_TEXTURE0);
-		glBindTexture(GL_TEXTURE_2D, bloom_tools.color_buffers[1]);
-        glActiveTexture(GL_TEXTURE1);
-		glBindTexture(GL_TEXTURE_2D, bloom_tools.color_buffers_pingpong[!bloom_tools.horizontal_blur]);
-        glDrawArrays(GL_TRIANGLES, 0, 6);
-        
-=======
         glUniform1i(screen_attrib.sampler, 6);
         glUniform1i(screen_attrib.extra3, 7);
         glUniform1i(screen_attrib.extra1, gui->apply_bloom_effect);
@@ -3291,17 +3278,12 @@
         glBindTexture(GL_TEXTURE_2D, bloom_tools.color_buffers_pingpong[!bloom_tools.horizontal_blur]);
         glDrawArrays(GL_TRIANGLES, 0, 6);
 
->>>>>>> d3f121f4
         glBindVertexArray(0);
 
         // Flip UV coordinates for the image
         ImVec2 uv0 = ImVec2(0.0f, 1.0f);
         ImVec2 uv1 = ImVec2(1.0f, 0.0f);
-<<<<<<< HEAD
-        ImGui::Image(reinterpret_cast<void*>(static_cast<intptr_t>(bloom_tools.color_buffers[1])), 
-=======
         ImGui::Image(reinterpret_cast<void*>(static_cast<intptr_t>(bloom_tools.color_buffers[0])),
->>>>>>> d3f121f4
             voxel_scene_size, uv0, uv1);
 
         glBindFramebuffer(GL_FRAMEBUFFER, 0);
@@ -3393,11 +3375,7 @@
     glDeleteFramebuffers(2, bloom_tools.fbo_pingpong);
     glDeleteTextures(2, bloom_tools.color_buffers);
     glDeleteTextures(2, bloom_tools.color_buffers_pingpong);
-<<<<<<< HEAD
-	glDeleteTextures(1, &minimap_texture);
-=======
     //glDeleteTextures(1, &minimap_texture);
->>>>>>> d3f121f4
     glDeleteVertexArrays(1, &quad_vao);
     glDeleteBuffers(1, &quad_vbo);
     glDeleteProgram(block_attrib.program);
@@ -3405,11 +3383,7 @@
     glDeleteProgram(sky_attrib.program);
     glDeleteProgram(line_attrib.program);
     glDeleteProgram(screen_attrib.program);
-<<<<<<< HEAD
-	glDeleteProgram(blur_attrib.program);
-=======
     glDeleteProgram(blur_attrib.program);
->>>>>>> d3f121f4
 
     SDL_GL_DestroyContext(this->m_pimpl->m_model->context);
     SDL_DestroyWindow(sdl_window);
