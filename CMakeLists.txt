--- conflicted
+++ resolved
@@ -49,11 +49,6 @@
     ${CMAKE_CURRENT_SOURCE_DIR}/sources/item.cpp
     ${CMAKE_CURRENT_SOURCE_DIR}/sources/map.cpp
     ${CMAKE_CURRENT_SOURCE_DIR}/sources/ring.cpp
-<<<<<<< HEAD
-=======
-    ${CMAKE_CURRENT_SOURCE_DIR}/sources/sign.cpp
-    ${CMAKE_CURRENT_SOURCE_DIR}/sources/craft_utils.cpp
->>>>>>> f862c1dc
     ${CMAKE_CURRENT_SOURCE_DIR}/sources/world.cpp
     ${CMAKE_CURRENT_SOURCE_DIR}/sources/maze_thread_safe.cpp)
 
@@ -79,10 +74,6 @@
         GIT_SHALLOW TRUE
         GIT_PROGRESS TRUE
     )
-
-    if(${name_of_lib} STREQUAL "raylib")
-        set(GRAPHICS GRAPHICS_API_OPENGL_33)
-    endif()
 
     FetchContent_MakeAvailable(${name_of_lib})
 endfunction()
